class AutoFarm

	def initialize
		@thresholds = Hash.new(50)
		@lastcounts = Hash.new(0)
	end
	
	def setthreshold(id, v)
		if df.world.raws.plants.all.find { |r| r.id == id }
			@thresholds[id] = v.to_i
		else
			puts "No plant with id #{id}"
		end
	end
	
	def setdefault(v)
		@thresholds.default = v.to_i
	end
	
<<<<<<< HEAD
	def is_plantable (plant)
		has_seed = plant.flags[:SEED]
=======
	def is_plantable(plant)
>>>>>>> 0bfe0060
		season = df.cur_season
		harvest = df.cur_season_tick + plant.growdur * 10
		will_finish =  harvest < 10080
		can_plant = has_seed && plant.flags[season]
		can_plant = can_plant && (will_finish || plant.flags[(season+1)%4])
		can_plant
	end
	
	def find_plantable_plants
		plantable = {}
		counts = {}
		
		df.world.items.other[:SEEDS].each { |i|
			if (!i.flags.dump && !i.flags.forbid && !i.flags.garbage_collect &&
				!i.flags.hostile && !i.flags.on_fire && !i.flags.rotten &&
				!i.flags.trader && !i.flags.in_building && !i.flags.construction &&
				!i.flags.artifact1 && plantable.has_key? (i.mat_index))
				counts[i.mat_index] = counts[i.mat_index] + i.stack_size
			end
		}

		counts.keys.each { |i|
			if df.ui.tasks.known_plants[i]
				plant = df.world.raws.plants.all[i]
				if is_plantable(plant)
					plantable[i] = :Surface     if (plant.underground_depth_min == 0 || plant.underground_depth_max == 0)
					plantable[i] = :Underground if (plant.underground_depth_min > 0 || plant.underground_depth_max > 0)
				end
			end
		}
		
		return plantable
	end
	
	def set_farms( plants, farms)
		return if farms.length == 0
		if plants.length == 0
			plants = [-1]
		end
		
		season = df.cur_season
		
		idx = 0
		
		farms.each { |f|
			f.plant_id[season] = plants[idx]
			idx = (idx + 1) % plants.length
		}
	end

	def process
		return false unless @running
		
		plantable = find_plantable_plants
		counts = Hash.new(0)
		
		df.world.items.other[:PLANT].each { |i|
			if (!i.flags.dump && !i.flags.forbid && !i.flags.garbage_collect &&
				!i.flags.hostile && !i.flags.on_fire && !i.flags.rotten &&
				!i.flags.trader && !i.flags.in_building && !i.flags.construction &&
				!i.flags.artifact && plantable.has_key?(i.mat_index))
				counts[i.mat_index] = counts[i.mat_index] + i.stack_size
			end
		}
				
		plants_s = []
		plants_u = []
		
		@lastcounts.clear
		
		plantable.each_key { |k|
			plant = df.world.raws.plants.all[k]
			if (counts[k] < @thresholds[plant.id])
				plants_s.push(k) if plantable[k] == :Surface
				plants_u.push(k) if plantable[k] == :Underground
			end
			@lastcounts[plant.id] = counts[k]
		}
		
		farms_s = []
		farms_u = []
		df.world.buildings.other[:FARM_PLOT].each { |f|
			if (f.flags.exists)
				outside = df.map_designation_at(f.centerx,f.centery,f.z).outside
				farms_s.push(f) if outside
				farms_u.push(f) unless outside
			end
		}
		
		set_farms(plants_s, farms_s)
		set_farms(plants_u, farms_u)
		
	end
	
	def start
		@onupdate = df.onupdate_register('autofarm', 100) { process }
		@running = true
	end
	
	def stop
		df.onupdate_unregister(@onupdate)
		@running = false
	end
	
	def status
		stat = @running ? "Running." : "Stopped."
		@thresholds.each { |k,v|
			stat += "\n#{k} limit #{v} current #{@lastcounts[k]}"
		}
		stat += "\nDefault: #{@thresholds.default}"
		stat
	end
		
end	

$AutoFarm = AutoFarm.new unless $AutoFarm

case $script_args[0]
when 'start'
    $AutoFarm.start

when 'end', 'stop'
    $AutoFarm.stop
	
when 'default'
	$AutoFarm.setdefault($script_args[1])
	
when 'threshold'
	t = $script_args[1]
	$script_args[2..-1].each {|i|
		$AutoFarm.setthreshold(i, t)
	}
	
when 'delete'
	$AutoFarm.stop
	$AutoFarm = nil
		
else
    if $AutoFarm
        puts $AutoFarm.status
    else
        puts "AI not started"
    end
end<|MERGE_RESOLUTION|>--- conflicted
+++ resolved
@@ -17,12 +17,8 @@
 		@thresholds.default = v.to_i
 	end
 	
-<<<<<<< HEAD
 	def is_plantable (plant)
 		has_seed = plant.flags[:SEED]
-=======
-	def is_plantable(plant)
->>>>>>> 0bfe0060
 		season = df.cur_season
 		harvest = df.cur_season_tick + plant.growdur * 10
 		will_finish =  harvest < 10080
@@ -33,7 +29,7 @@
 	
 	def find_plantable_plants
 		plantable = {}
-		counts = {}
+		counts = Hash.new(0)
 		
 		df.world.items.other[:SEEDS].each { |i|
 			if (!i.flags.dump && !i.flags.forbid && !i.flags.garbage_collect &&
