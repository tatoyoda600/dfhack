DFHack Future
    Internals
        Lua scripts can set environment variables of each other with dfhack.run_script_with_env.
        eventful Lua reactions no longer require LUA_HOOK as a prefix: you can register a callback for the completion of any reaction with a name
    Fixes
<<<<<<< HEAD
        dfhack.run_script should correctly find save-specific scripts now.
        Updated add-thought to properly affect stress.
        hfs-pit should work now
=======
        Autobutcher takes gelding into account
>>>>>>> 43464fc7
    New Plugins
    New Scripts
    New Tweaks
    Removed
    Misc Improvements
        Multiline commands are now possible inside dfhack.init scripts. See dfhack.init-example for example usage.

DFHack 0.40.24-r1
    Internals
        CMake shouldn't cache DFHACK_RELEASE anymore. People may need to manually update/delete their CMake cache files to get rid of it.

DFHack 0.40.24-r0
    Internals
        EventManager: fixed crash error with EQUIPMENT_CHANGE event.
        key modifier state exposed to Lua
    Fixes
        dfhack script can now be run from other directories on OSX
    New Plugins
        blueprint: export part of your fortress to quickfort .csv files
    New Scripts
        hotkey-notes:  print key, name, and jump position of hotkeys
    Removed
        embark.lua
        needs_porting/*
    New Tweaks
    Misc Improvements
        added support for searching more lists

DFHack 0.40.23-r1
    Internals
        plugins will not be loaded if globals they specify as required are not located (should prevent some crashes)
    Fixes
        Fixed numerous (mostly Lua-related) crashes on OS X by including a more up-to-date libstdc++
        Alt should no longer get stuck on Windows (and perhaps other platforms as well)
        advfort works again
        autobutcher takes sexualities into account
        devel/export-dt-ini: Updated for 0.40.20+
        digfort: now checks file type and existence
        exportlegends: Fixed map export
        full-heal: Fixed a problem with selecting units in the GUI
        gui/hack-wish: Fixed restrictive material filters
        mousequery: Changed box-select key to Alt+M
        plugins/dwarfmonitor: correct date display (month index, separator)
        scripts/putontable: added to the readme
        siren should work again
        stderr.log: removed excessive debug output on OS X
        trackstop: No longer prevents cancelling the removal of a track stop or roller.
        Fixed a display issue with PRINT_MODE:TEXT
        Fixed a symbol error (MapExtras::BiomeInfo::MAX_LAYERS) when compiling DFHack in Debug mode
    New Plugins
        fortplan: designate construction of (limited) buildings from .csv file, quickfort-style
    New Scripts
        gui/stockpiles: an in-game interface for saving and loading stockpile
          settings files.
        position: Reports the current date, time, month, and season, plus
            some location info.  Port/update of position.py
        hfs-pit: Digs a hole to hell under the cursor.  Replaces needs_porting/hellhole.cpp
    Removed
        embark.lua: Obsolete, use `embark-tools`
    New tweaks:
        eggs-fertile: Displays an egg fertility indicator on nestboxes
        max-wheelbarrow: Allows assigning more than 3 wheelbarrows to a stockpile
    Misc Improvements
        embark-tools: Added basic mouse support on the local map
        Made some adventure mode keybindings in dfhack.init-example only work in adventure mode
        Added a default keybinding for "gui/companion-order"
        further work on needs_porting

DFHack 0.40.19-r1
    Internals:
    Fixes:
        typo fix in modtools/reaction-trigger
        modtools/item-trigger should now work with item types
    New plugins:
        savestock and loadstock: two commands for saving and loading
          stockpile settings to a file. They can be used to migrate stockpile
          settings between worlds and saves.
    New scripts:
        remove-stress [all]: set selected or all units unit to -1,000,000 stress
          this script replaces removebadthoughts.rb
    Misc improvements:
        cmd-prompt can now access selected items, units, and buildings
        autolabor plugin: add an optional talent pool parameter

DFHack 0.40.16-r1
    Internals:
        EventManager should handle INTERACTION triggers a little better. It still can get confused about who did what but only rarely.
        EventManager should no longer trigger REPORT events for old reports after loading a save.
        lua/persist-table.lua: a convenient way of using persistent tables of arbitrary structure and dimension in Lua
    Fixes:
        mousequery: Disabled when linking levers
        stocks: Melting should work now
        scripts/full-heal: Updated with proper argument handling.
        scripts/modtools/reaction-trigger-transition.lua
            should produce the correct syntax now
        scripts/superdwarf.rb should work better now
        scripts/forum-dwarves.lua
            update for new df-structures changes
    New scripts:
        scripts/
            adaptation.rb
                view or set the cavern adaptation level of your citizens
            add-thought.lua
                allows the user to add thoughts to creatures.
            gaydar.lua
                detect the sexual orientation of units on the map
            markdown.lua
                Save a copy of a text screen in markdown (for reddit among others).
            devel/
                all-bob.lua: renames everyone Bob to help test interaction-trigger
    Misc improvements:
        autodump:
            Can now mark a stockpile for auto-dumping (similar to
            automelt and autotrade)
        buildingplan:
            Can now auto-allocate rooms to dwarves with specific positions
            (e.g. expedition leader, mayor)
        dwarfmonitor
            Now displays a weather indicator and date
        lua/syndrome-util.lua
            now you can remove syndromes by SYN_CLASS
        scripts/modtools/add-syndrome.lua
            now you can remove syndromes by SYN_CLASS
        No longer writes empty .history files

DFHack 0.40.15-r1
    Fixes:
        - mousequery: Fixed behavior when selecting a tile on the lowest z-level
    Internals:
        - EventManager: deals with frame_counter getting reset properly now.
        - modtools/item-trigger: fixed equip/unequip bug and corrected minor documentation error
        - teleport: Updated with proper argument handling and proper unit-at-destination handling.
        - autotrade: Removed the newly obsolete "Mark all" functionality.
        - search: Adapts to the new trade screen column width
        - tweak fast-trade: Switching the fast-trade keybinding to Shift-Up/Shift-Down, due to Select All conflict

DFHack 0.40.14-r1
    Internals:
        - The DFHack console can now be disabled by setting the DFHACK_DISABLE_CONSOLE
            environment variable: "DFHACK_DISABLE_CONSOLE=1 ./dfhack"
    Fixes:
        - Stopped duplicate load/unload events when unloading a world
        - Stopped "-e" from being echoed when DFHack quits on Linux
        - automelt now uses a faster method to locate items
        - autotrade: "Mark all" no longer double-marks bin contents
        - drainaquifer.rb: replaced with a faster less buggy drain-aquifer.lua
        - embark-tools no longer conflicts with keys on the notes screen
        - fastdwarf: Fixed problems with combat/attacks
        - forum-dwarves should work now
        - manipulator now uses a stable sort, allowing sorting by multiple categories
        - rendermax updated to work with 0.40
    New plugins:
        - trackstop: Shows track stop friction and dump direction in its 'q' menu
    New tweaks:
        - farm-plot-select: Adds "Select all" and "Deselect all" options to farm plot menus
        - import-priority-category: Allows changing the priority of all goods in a
            category when discussing an import agreement with the liaison
        - manager-quantity: Removes the limit of 30 jobs per manager order
        - civ-view-agreement: Fixes overlapping text on the "view agreement" screen
        - nestbox-color: Fixes the color of built nestboxes

    Misc Improvements:
        - exportlegends.lua can now handle site maps

DFHack 0.40.13-r1
    Internals:
        - unified spatter structs
        - added ruby df.print_color(color, string) method for dfhack console
    Fixes:
        - no more -e after terminating
        - fixed superdwarf

DFHack 0.40.12-r1
    Fixes:
        - possible crash fixed for hack-wish
        - updated search to not conflict with BUILDJOB_SUSPEND
        - workflow: job_material_category -> dfhack_material_category

    New plugins:
        - hotkeys (by Falconne): Shows ingame viewscreen with all dfhack keybindings active in current mode.
        - automelt: allows marking stockpiles for automelt (i.e. any items placed in stocpile will be designated for melting)

    Misc Improvements:
        - now you can use @ to print things in interactive Lua with subtley different semantics
        - optimizations for stockpiles for autotrade and stockflow
        - updated exportlegends.lua to work with new maps, dfhack 40.11 r1+

    Internals:
        - support for global onLoadWorld.init and onUnloadWorld.init files,
          called when loading and unloading a world
        - Close file after loading a binary patch.

DFHack 0.40.11-r1

    Internals:
        - Plugins on OS X now use ".plug.dylib" as an extension instead of ".plug.so"
    Fixes:
        - 3dveins should no longer hang/crash on specific maps
        - Fixed some autotrade and search layout issues
        - Updated deathcause
        - hack-wish should work now
        - reveal no longer allocates data for nonexistent map blocks
        - Various documentation fixes and updates

DFHack v0.40.10-r1

A few bugfixes.

DFHack v0.40.08-r2

    Internals:
        supported per save script folders
        Items module: added createItem function
        Sorted CMakeList for plugins and plugins/devel
        diggingInvaders no longer builds if plugin building is disabled
        EventManager:
            EQUIPMENT_CHANGE now triggers for new units
            new events:
                ON_REPORT
                UNIT_ATTACK
                UNLOAD
                INTERACTION

    New scripts:
        lua/
            repeat-util.lua
                makes it easier to make things repeat indefinitely
            syndrome-util.lua
                makes it easier to deal with unit syndromes
        scripts/
            forum-dwarves.lua
                helps copy df viewscreens to a file
            full-heal.lua
                fully heal a unit
            remove-wear.lua
                removes wear from all items in the fort
            repeat.lua
                repeatedly calls a script or a plugin
            ShowUnitSyndromes.rb
                shows syndromes affecting units and other relevant info
            teleport.lua
                teleports units
        scripts/devel/
            print-args.lua
        scripts/fix/
            blood-del.lua
                makes it so civs don't bring barrels full of blood ichor or goo
            feeding-timers.lua
                reset the feeding timers of all units
        scripts/gui/
            hack-wish.lua
                creates items out of any material
            unit-info-viewer.lua
                displays information about units
        scripts/modtools/
            add-syndrome.lua
                add a syndrome to a unit or remove one
            anonymous-script.lua
                execute an lua script defined by a string. For example, 'scripts/modtools/anonymous-script "print(args[2] .. args[1])" one two' will print 'twoone'. Useful for the *-trigger scripts.
            force.lua
                forces events: caravan, migrants, diplomat, megabeast, curiousbeast, mischievousbeast, flier, siege, nightcreature
            item-trigger.lua
                triggers commands based on equipping, unequipping, and wounding units with items
            interaction-trigger.lua
                triggers commands when interactions happen
            invader-item-destroyer.lua
                destroys invaders' items when they die
            moddable-gods.lua
                standardized version of Putnam's moddable gods script
            outside-only.lua
                register buildings as outside only or inside only
                replaces outsideOnly plugin
            projectile-trigger.lua
                standardized version of projectileExpansion
            reaction-trigger.lua
                trigger commands when custom reactions complete
                replaces autoSyndrome
            reaction-trigger-transition.lua
                a tool for converting mods from autoSyndrome to reaction-trigger
            random-trigger.lua
                triggers random scripts that you register
            skill-change.lua
                for incrementing and setting skills
            spawn-flow.lua
                creates flows, like mist or dragonfire
            syndrome-trigger.lua
                trigger commands when syndromes happen
            transform-unit.lua
                shapeshifts a unit, possibly permanently

    New commands:

    New tweaks:

    New plugins:

    Misc improvements:
        new function in utils.lua for standardized argument processing

    Removed
        digmat.rb: digFlood does the same functionality with less FPS impact
        scripts/invasionNow: scripts/modtools/force.lua does it better
        autoSyndrome replaced with scripts/modtools/reaction-trigger.lua
        syndromeTrigger replaced with scripts/modtools/syndrome-trigger.lua
        devel/printArgs plugin converted to scripts/devel/print-args.lua

DFHack v0.40.08-r1

    Was a mistake. Don't use it.

DFHack v0.34.11-r5

  Internals:
    - support for calling a lua function via a protobuf request (demonstrated by dfhack-run --lua).
    - support for basic filesystem operations (e.g. chdir, mkdir, rmdir, stat) in C++ and Lua
    - Lua API for listing files in directory. Needed for mod-manager.
    - Lua API for creating unit combat reports and writing to gamelog.
    - Lua API for running arbitrary DFHack commands
    - support for multiple raw/init.d/*.lua init scripts in one save.
    - eventful now has a more friendly way of making custom sidebars
    - on Linux and OSX the console now supports moving the cursor back and forward by a whole word.

  New scripts:
    - gui/mod-manager: allows installing/uninstalling mods into df from df/mods directory.
    - gui/clone-uniform: duplicates the currently selected uniform in the military screen.
    - fix/build-location: partial work-around for bug 5991 (trying to build wall while standing on it)
    - undump-buildings: removes dump designation from materials used in buildings.
    - exportlegends: exports data from legends mode, allowing a set-and-forget export of large worlds.
    - log-region: each time a fort is loaded identifying information will be written to the gamelog.
    - dfstatus: show an overview of critical stock quantities, including food, drinks, wood, and bars.

  New commands:
    - 'plant create' - spawn a new shrub under the cursor
    - command-prompt: a dfhack command prompt in df.

  New tweaks:
    - craft-age-wear: make crafted items wear out with time like in old versions (bug 6003)
    - adamantine-cloth-wear: stop adamantine clothing from wearing out (bug 6481)
    - confirm-embark: adds a prompt before embarking (on the "prepare carefully" screen)

  New plugins:
    - rendermax: replace the renderer with something else. Most interesting is "rendermax light"- a lighting engine for df.
    - automelt: allows marking stockpiles for automelt (i.e. any items placed in stocpile will be designated for melting)
    - embark-tools: implementations of Embark Anywhere, Nano Embark, and a few other embark-related utilities
    - building-hacks: Allows to add custom functionality and/or animations to buildings.
    - petcapRemover: triggers pregnancies in creatures so that you can effectively raise the default pet population cap from the default 50

  Misc improvements:
    - plant: move the 'grow', 'extirpate' and 'immolate' commands as 'plant' subcommands
    - digfort: improved csv parsing, add start() comment handling
    - exterminate: allow specifying a caste (exterminate gob:male)
    - createitem: in adventure mode it now defaults to the controlled unit as maker.
    - autotrade: adds "(Un)mark All" options to both panes of trade screen.
    - mousequery: several usability improvements.
    - mousequery: show live overlay (in menu area) of what's on the tile under the mouse cursor.
    - search: workshop profile search added.
    - dwarfmonitor: add screen to summarise preferences of fortress dwarfs.
    - getplants: add autochop function to automate woodcutting.
    - stocks: added more filtering and display options.

  Siege engine plugin:
    - engine quality and distance to target now affect accuracy
    - firing the siege engine at a target produces a combat report
    - improved movement speed computation for meandering units
    - operators in Prepare To Fire mode are released from duty once
      hungry/thirsty if there is a free replacement

DFHack v0.34.11-r4

  New commands:
    - diggingInvaders - allows invaders to dig and/or deconstruct walls and buildings in order to get at your dwarves.
    - digFlood - automatically dig out specified veins as they are revealed
    - enable, disable - Built-in commands that can be used to enable/disable many plugins.
    - restrictice - Restrict traffic on squares above visible ice.
    - restrictliquid - Restrict traffic on every visible square with liquid.
    - treefarm - automatically chop trees and dig obsidian
  New scripts:
    - autobutcher: A GUI front-end for the autobutcher plugin.
    - invasionNow: trigger an invasion, or many
    - locate_ore: scan the map for unmined ore veins
    - masspit: designate caged creatures in a zone for pitting
    - multicmd: run a sequence of dfhack commands, separated by ';'
    - startdwarf: change the number of dwarves for a new embark
    - digmat: dig veins/layers tile by tile, as discovered
  Misc improvements:
    - autoSyndrome:
        disable by default
        reorganized special tags
        minimized error spam
        reset policies: if the target already has an instance of the syndrome you can skip, add another instance, reset the timer, or add the full duration to the time remaining
    - core: fix SC_WORLD_(UN)LOADED event for arena mode
    - exterminate: renamed from slayrace, add help message, add butcher mode
    - fastdwarf: fixed bug involving fastdwarf and teledwarf being on at the same time
    - magmasource: rename to 'source', allow water/magma sources/drains
    - ruby: add df.dfhack_run "somecommand"
    - syndromeTrigger: replaces and extends trueTransformation. Can trigger things when syndromes are added for any reason.
    - tiletypes: support changing tile material to arbitrary stone.
    - workNow: can optionally look for jobs when jobs are completed
  New tweaks:
    - hive-crash: Prevent crash if bees die in a hive with ungathered products (bug 6368).
  New plugins:
    - 3dveins: Reshapes all veins on the map in a way that flows between Z levels. May be unstable. Backup before using.
    - autotrade: Automatically send items in marked stockpiles to trade depot, when trading is possible.
    - buildingplan: Place furniture before it's built
    - dwarfmonitor: Records dwarf activity to measure fort efficiency
    - mousequery: Look and poke at the map elements with the mouse.
    - outsideOnly: make raw-specified buildings impossible to build inside
    - resume: A plugin to help display and resume suspended constructions conveniently
    - stocks: An improved stocks display screen.
  Internals:
    - Core: there is now a per-save dfhack.init file for when the save is loaded, and another for when it is unloaded
    - EventManager: fixed job completion detection, fixed removal of TICK events, added EQUIPMENT_CHANGE event
    - Lua API for a better random number generator and perlin noise functions.
    - Once: easy way to make sure something happens once per run of DF, such as an error message

DFHack v0.34.11-r3

  Internals:
    - support for displaying active keybindings properly.
    - support for reusable widgets in lua screen library.
    - Maps::canStepBetween: returns whether you can walk between two tiles in one step.
    - EventManager: monitors various in game events centrally so that individual plugins
      don't have to monitor the same things redundantly.
    - Now works with OSX 10.6.8
  Notable bugfixes:
    - autobutcher can be re-enabled again after being stopped.
    - stopped Dwarf Manipulator from unmasking vampires.
    - Stonesense is now fixed on OSX
  Misc improvements:
    - fastdwarf: new mode using debug flags, and some internal consistency fixes.
    - added a small stand-alone utility for applying and removing binary patches.
    - removebadthoughts: add --dry-run option
    - superdwarf: work in adventure mode too
    - tweak stable-cursor: carries cursor location from/to Build menu.
    - deathcause: allow selection from the unitlist screen
    - slayrace: allow targetting undeads
  New tweaks:
    - tweak military-training: speed up melee squad training up to 10x (normally 3-5x).
  New scripts:
    - binpatch: the same as the stand-alone binpatch.exe, but works at runtime.
    - region-pops: displays animal populations of the region and allows tweaking them.
    - lua: lua interpreter front-end converted to a script from a native command.
    - dfusion: misc scripts with a text based menu.
    - embark: lets you embark anywhere.
    - lever: list and pull fort levers from the dfhack console.
    - stripcaged: mark items inside cages for dumping, eg caged goblin weapons.
    - soundsense-season: writes the correct season to gamelog.txt on world load.
    - create-items: spawn items
    - fix/cloth-stockpile: fixes bug 5739; needs to be run after savegame load every time.
  New GUI scripts:
    - gui/guide-path: displays the cached path for minecart Guide orders.
    - gui/workshop-job: displays inputs of a workshop job and allows tweaking them.
    - gui/workflow: a front-end for the workflow plugin (part inspired by falconne).
    - gui/assign-rack: works together with a binary patch to fix weapon racks.
    - gui/gm-editor: an universal editor for lots of dfhack things.
    - gui/companion-order: a adventure mode command interface for your companions.
    - gui/advfort: a way to do jobs with your adventurer (e.g. build fort).
  New binary patches (for use with binpatch):
    - armorstand-capacity: doubles the capacity of armor stands.
    - custom-reagent-size: lets custom reactions use small amounts of inputs.
    - deconstruct-heapfall: stops some items still falling on head when deconstructing.
    - deconstruct-teleport: stops items from 16x16 block teleporting when deconstructing.
    - hospital-overstocking: stops hospital overstocking with supplies.
    - training-ammo: lets dwarves with quiver full of combat-only ammo train.
    - weaponrack-unassign: fixes bug that negates work done by gui/assign-rack.
  Workflow plugin:
    - properly considers minecarts assigned to routes busy.
    - code for deducing job outputs rewritten in lua for flexibility.
    - logic fix: collecting webs produces silk, and ungathered webs are not thread.
    - items assigned to squads are considered busy, even if not in inventory.
    - shearing and milking jobs are supported, but only with generic MILK or YARN outputs.
    - workflow announces when the stock level gets very low once a season.
  New Fix Armory plugin:
    Together with a couple of binary patches and the gui/assign-rack script,
    this plugin makes weapon racks, armor stands, chests and cabinets in
    properly designated barracks be used again for storage of squad equipment.
  New Search plugin by falconne:
    Adds an incremental search function to the Stocks, Trading, Stockpile and Unit List screens.
  New AutoMaterial plugin by falconne:
    Makes building constructions (walls, floors, fortifications, etc) a little bit easier by
    saving you from having to trawl through long lists of materials each time you place one.
  Dfusion plugin:
    Reworked to make use of lua modules, now all the scripts can be used from other scripts.
  New Eventful plugin:
    A collection of lua events, that will allow new ways to interact with df world.
  Auto syndrome plugin:
    A way of automatically applying boiling rock syndromes and calling dfhack commands controlled by raws.
  Infinite sky plugin:
    Create new z-levels automatically or on request.
  True transformation plugin:
    A better way of doing permanent transformations that allows later transformations.
  Work now plugin:
    Makes the game assign jobs every time you pause.

DFHack v0.34.11-r2

  Internals:
    - full support for Mac OS X.
    - a plugin that adds scripting in ruby.
    - support for interposing virtual methods in DF from C++ plugins.
    - support for creating new interface screens from C++ and lua.
    - added various other API functions.
  Notable bugfixes:
    - better terminal reset after exit on linux.
    - seedwatch now works on reclaim.
    - the sort plugin won't crash on cages anymore.
  Misc improvements:
    - autodump: can move items to any walkable tile, not just floors.
    - stripcaged: by default keep armor, new dumparmor option.
    - zone: allow non-domesticated birds in nestboxes.
    - workflow: quality range in constraints.
    - cleanplants: new command to remove rain water from plants.
    - liquids: can paint permaflow, i.e. what makes rivers power water wheels.
    - prospect: pre-embark prospector accounts for caves & magma sea in its estimate.
    - rename: supports renaming stockpiles, workshops, traps, siege engines.
    - fastdwarf: now has an additional option to make dwarves teleport to their destination.
  New commands:
    - misery: multiplies every negative thought gained (2x by default).
    - digtype: designates every tile of the same type of vein on the map for 'digging' (any dig designation).
  New tweaks:
    - tweak stable-cursor: keeps exact cursor position between d/k/t/q/v etc menus.
    - tweak patrol-duty: makes Train orders reduce patrol timer, like the binary patch does.
    - tweak readable-build-plate: fix unreadable truncation in unit pressure plate build ui.
    - tweak stable-temp: fixes bug 6012; may improve FPS by 50-100% on a slow item-heavy fort.
    - tweak fast-heat: speeds up item heating & cooling, thus making stable-temp act faster.
    - tweak fix-dimensions: fixes subtracting small amounts from stacked liquids etc.
    - tweak advmode-contained: fixes UI bug in custom reactions with container inputs in advmode.
    - tweak fast-trade: Shift-Enter for selecting items quckly in Trade and Move to Depot screens.
    - tweak military-stable-assign: Stop rightmost list of military->Positions from jumping to top.
    - tweak military-color-assigned: In same list, color already assigned units in brown & green.
  New scripts:
    - fixnaked: removes thoughts about nakedness.
    - setfps: set FPS cap at runtime, in case you want slow motion or speed-up.
    - siren: wakes up units, stops breaks and parties - but causes bad thoughts.
    - fix/population-cap: run after every migrant wave to prevent exceeding the cap.
    - fix/stable-temp: counts items with temperature updates; does instant one-shot stable-temp.
    - fix/loyaltycascade: fix units allegiance, eg after ordering a dwarf merchant kill.
    - deathcause: shows the circumstances of death for a given body.
    - digfort: designate areas to dig from a csv file.
    - drainaquifer: remove aquifers from the map.
    - growcrops: cheat to make farm crops instantly grow.
    - magmasource: continuously spawn magma from any map tile.
    - removebadthoughts: delete all negative thoughts from your dwarves.
    - slayrace: instakill all units of a given race, optionally with magma.
    - superdwarf: per-creature fastdwarf.
  New GUI scripts:
    - gui/mechanisms: browse mechanism links of the current building.
    - gui/room-list: browse other rooms owned by the unit when assigning one.
    - gui/liquids: a GUI front-end for the liquids plugin.
    - gui/rename: renaming stockpiles, workshops and units via an in-game dialog.
    - gui/power-meter: front-end for the Power Meter plugin.
    - gui/siege-engine: front-end for the Siege Engine plugin.
    - gui/choose-weapons: auto-choose matching weapons in the military equip screen.
  Autolabor plugin:
    - can set nonidle hauler percentage.
    - broker excluded from all labors when needed at depot.
    - likewise, anybody with a scheduled diplomat meeting.
  New Dwarf Manipulator plugin:
    Open the unit list, and press 'l' to access a Dwarf Therapist like UI in the game.
  New Steam Engine plugin:
    Dwarven Water Reactors don't make any sense whatsoever and cause lag, so this may be
    a replacement for those concerned by it. The plugin detects if a workshop with a
    certain name is in the raws used by the current world, and provides the necessary
    behavior. See hack/raw/*_steam_engine.txt for the necessary raw definitions.
    Note: Stuff like animal treadmills might be more period, but absolutely can't be
    done with tools dfhack has access to.
  New Power Meter plugin:
    When activated, implements a pressure plate modification that detects power in gear
    boxes built on the four adjacent N/S/W/E tiles. The gui/power-meter script implements
    the necessary build configuration UI.
  New Siege Engine plugin:
    When enabled and configured via gui/siege-engine, allows aiming siege engines
    at a designated rectangular area with 360 degree fire range and across Z levels;
    this works by rewriting the projectile trajectory immediately after it appears.
    Also supports loading catapults with non-boulder projectiles, taking from a stockpile,
    and restricting operator skill range like with ordinary workshops.
    Disclaimer: not in any way to undermine the future siege update from Toady, but
    the aiming logic of existing engines hasn't been updated since 2D, and is almost
    useless above ground :(. Again, things like making siegers bring their own engines
    is totally out of the scope of dfhack and can only be done by Toady.
  New Add Spatter plugin:
    Detects reactions with certain names in the raws, and changes them from adding
    improvements to adding item contaminants. This allows directly covering items
    with poisons. The added spatters are immune both to water and 'clean items'.
    Intended to give some use to all those giant cave spider poison barrels brought
    by the caravans.
<|MERGE_RESOLUTION|>--- conflicted
+++ resolved
@@ -3,13 +3,10 @@
         Lua scripts can set environment variables of each other with dfhack.run_script_with_env.
         eventful Lua reactions no longer require LUA_HOOK as a prefix: you can register a callback for the completion of any reaction with a name
     Fixes
-<<<<<<< HEAD
         dfhack.run_script should correctly find save-specific scripts now.
         Updated add-thought to properly affect stress.
         hfs-pit should work now
-=======
         Autobutcher takes gelding into account
->>>>>>> 43464fc7
     New Plugins
     New Scripts
     New Tweaks
