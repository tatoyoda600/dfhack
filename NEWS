--- conflicted
+++ resolved
@@ -1,12 +1,9 @@
 DFHack Future
     Internals
     Fixes
-<<<<<<< HEAD
         plugins/dwarfmonitor: correct date display (month index, separator)
         scripts/putontable: added to the readme
-=======
         trackstop: No longer prevents cancelling the removal of a track stop or roller.
->>>>>>> 0b7f890d
     New Plugins
     New Scripts
         gui/stockpiles: an in-game interface for saving and loading stockpile
