--- conflicted
+++ resolved
@@ -1,10 +1,10 @@
 DFHack Future
-<<<<<<< HEAD
     Internals
         Lua scripts can set environment variables of each other with dfhack.run_script_with_env.
         eventful Lua reactions no longer require LUA_HOOK as a prefix: you can register a callback for the completion of any reaction with a name
     Fixes
         dfhack.run_script should correctly find save-specific scripts now.
+        Updated add-thought to properly affect stress.
     New Plugins
     New Scripts
     New Tweaks
@@ -12,11 +12,6 @@
     Misc Improvements
         Multiline commands are now possible inside dfhack.init scripts. See dfhack.init-example for example usage.
 
-=======
-    Fixes
-        Updated add-thought to properly affect stress.
-        
->>>>>>> a8c9b8ce
 DFHack 0.40.24-r1
     Internals
         CMake shouldn't cache DFHACK_RELEASE anymore. People may need to manually update/delete their CMake cache files to get rid of it.
