--- conflicted
+++ resolved
@@ -1,17 +1,15 @@
 DFHack Future
-<<<<<<< HEAD
     Internals:
         EventManager should handle INTERACTION triggers a little better. It still can get confused about who did what but only rarely.
-            devel/all-bob.lua: renames everyone Bob to help test interaction-trigger
         lua/persist-table.lua: a convenient way of using persistent tables of arbitrary structure and dimension in Lua
     Fixes:
         full-heal: Updated with proper argument handling.
-=======
     New scripts:
         scripts/
             add-thought.lua
                 allows the user to add thoughts to creatures.
->>>>>>> 38c4edf8
+            devel/
+                all-bob.lua: renames everyone Bob to help test interaction-trigger
 
 DFHack 0.40.15-r1
     Fixes:
