--- conflicted
+++ resolved
@@ -1,7 +1,7 @@
 DFHack future
 
-<<<<<<< HEAD
     Internals:
+        supported per save script folders
         Items module: added createItem function
         Sorted CMakeList for plugins and plugins/devel
         diggingInvaders no longer builds if plugin building is disabled
@@ -108,16 +108,6 @@
         autoSyndrome replaced with scripts/modtools/reaction-trigger.lua
         syndromeTrigger replaced with scripts/modtools/syndrome-trigger.lua
         devel/printArgs plugin converted to scripts/devel/printArgs.lua
-=======
-  Internals:
-      supported per save script folders
-  New scripts:
-  New commands:
-  New tweaks:
-  New plugins:
-  Misc improvements:
-    - outsideOnly: now buildings have to be registered as inside or outside only, and it checks periodically to see when buildings change outsideness
->>>>>>> 2edeb9c8
 
 DFHack v0.34.11-r5
 
