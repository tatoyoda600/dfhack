--- conflicted
+++ resolved
@@ -319,15 +319,10 @@
         cerr << "Can't get the creature types." << endl;
         return 1; 
     }
-<<<<<<< HEAD
-   
-    if(!DF.InitReadNameTables(names))
-=======
 	
 	vector< vector<string> > englishWords;
 	vector< vector<string> > foreignWords;
     if(!DF.InitReadNameTables(englishWords,foreignWords))
->>>>>>> f72bb037
     {
         cerr << "Can't get name tables" << endl;
         return 1;
@@ -342,10 +337,6 @@
     for(uint32_t i = 0; i < numCreatures; i++)
     {
         DFHack::t_creature temp;
-<<<<<<< HEAD
-        DF.ReadCreature(i,temp);
-        printCreature(DF,temp);
-=======
         DF.ReadCreature(i, temp);
         if(string(creaturestypes[temp.type].id) == "DWARF")
         {
@@ -488,7 +479,6 @@
             }
             cout << endl << endl;
         }
->>>>>>> f72bb037
     }
     uint32_t currentIdx;
     DFHack::t_creature currentCreature;
