# main project file. use it from a build sub-folder, see COMPILE for details

## some generic CMake magic
cmake_minimum_required(VERSION 3.6 FATAL_ERROR)
cmake_policy(SET CMP0048 NEW)
project(dfhack)

if("${CMAKE_GENERATOR}" STREQUAL Ninja)
    if("${CMAKE_VERSION}" VERSION_LESS 3.9)
        message(WARNING "You are using an old version of CMake (${CMAKE_VERSION}) with Ninja. This may result in ninja errors - see docs/Compile.rst for more details. Upgrading your CMake version is recommended.")
    endif()
endif()

if(NOT("${CMAKE_VERSION}" VERSION_LESS 3.12))
    # make ZLIB_ROOT work in CMake >= 3.12
    # https://cmake.org/cmake/help/git-stage/policy/CMP0074.html
    cmake_policy(SET CMP0074 NEW)
endif()

# Set up build types
if(CMAKE_CONFIGURATION_TYPES)
    set(CMAKE_CONFIGURATION_TYPES "Release;RelWithDebInfo" CACHE STRING "List of supported configuration types" FORCE)
else(CMAKE_CONFIGURATION_TYPES)
    set(DFHACK_TYPE_HELP "Choose the type of build, options are: Release and RelWithDebInfo")
    # Prevent cmake C module attempts to overwrite our help string
    if(NOT CMAKE_BUILD_TYPE)
        set(CMAKE_BUILD_TYPE "Release" CACHE STRING "${DFHACK_TYPE_HELP}")
    else(NOT CMAKE_BUILD_TYPE)
        set(CMAKE_BUILD_TYPE "${CMAKE_BUILD_TYPE}" CACHE STRING "${DFHACK_TYPE_HELP}")
    endif(NOT CMAKE_BUILD_TYPE)
    set_property(CACHE CMAKE_BUILD_TYPE PROPERTY STRINGS "Release;RelWithDebInfo")
endif(CMAKE_CONFIGURATION_TYPES)

option(BUILD_DOCS "Choose whether to build the documentation (requires python and Sphinx)." OFF)
option(REMOVE_SYMBOLS_FROM_DF_STUBS "Remove debug symbols from DF stubs. (Reduces libdfhack size to about half but removes a few useful symbols)" ON)

macro(CHECK_GCC compiler_path)
    execute_process(COMMAND ${compiler_path} -dumpversion OUTPUT_VARIABLE GCC_VERSION_OUT)
    string(STRIP "${GCC_VERSION_OUT}" GCC_VERSION_OUT)
    if(${GCC_VERSION_OUT} VERSION_LESS "4.8")
        message(SEND_ERROR "${compiler_path} version ${GCC_VERSION_OUT} cannot be used - use GCC 4.8 or later")
    elseif(${GCC_VERSION_OUT} VERSION_GREATER "4.9.9")
        # GCC 5 changes ABI name mangling to enable C++11 changes.
        # This must be disabled to enable linking against DF.
        # http://developerblog.redhat.com/2015/02/05/gcc5-and-the-c11-abi/
        add_definitions(-D_GLIBCXX_USE_CXX11_ABI=0)
    endif()
endmacro()

if(UNIX)
    if(CMAKE_COMPILER_IS_GNUCC)
        check_gcc(${CMAKE_C_COMPILER})
    else()
        message(SEND_ERROR "C compiler is not GCC")
    endif()
    if(CMAKE_COMPILER_IS_GNUCXX)
        check_gcc(${CMAKE_CXX_COMPILER})
    else()
        message(SEND_ERROR "C++ compiler is not GCC")
    endif()
endif()

if(WIN32)
    if((NOT MSVC) OR (MSVC_VERSION LESS 1900) OR (MSVC_VERSION GREATER 1919))
        message(SEND_ERROR "MSVC 2015 or 2017 is required")
    endif()
endif()

# Ask for C++11 standard from compilers
set(CMAKE_CXX_STANDARD 11)
# Require the standard support from compilers.
set(CMAKE_CXX_STANDARD_REQUIRED ON)
# Use only standard c++ to keep code portable
set(CMAKE_CXX_EXTENSIONS OFF)

if(MSVC)
    # increase warning level and treat warnings as errors
    add_definitions("/WX")
    add_definitions("/W3")

    # disable C4819 code-page warning
    add_definitions("/wd4819")

    # disable use of POSIX name warnings
    add_definitions("/D_CRT_NONSTDC_NO_WARNINGS /D_CRT_SECURE_NO_WARNINGS")

    # supress C4503 - VC++ dislikes if a name is too long. If you get
    # weird and mysterious linking errors, you can disable this, but you'll have to
    # deal with a LOT of compiler noise over it
    # see https://msdn.microsoft.com/en-us/library/074af4b6.aspx
    add_definitions("/wd4503")

    # suppress C4267 - VC++ complains whenever we implicitly convert an integer to
    # a smaller type, and most of the time this is just conversion from 64 to 32 bits
    # for things like vector sizes, which are never that big anyway.
    add_definitions("/wd4267")

    # MSVC panics if an object file contains more than 65,279 sections. this
    # happens quite frequently with code that uses templates, such as vectors.
    add_definitions("/bigobj")
endif()

# Automatically detect architecture based on Visual Studio generator
if(MSVC AND NOT DEFINED DFHACK_BUILD_ARCH)
    if(${CMAKE_GENERATOR} MATCHES "Win64")
        set(DFHACK_BUILD_ARCH "64")
    else()
        set(DFHACK_BUILD_ARCH "32")
    endif()
else()
    set(DFHACK_BUILD_ARCH "64" CACHE STRING "Architecture to build ('32' or '64')")
endif()

if("${DFHACK_BUILD_ARCH}" STREQUAL "32")
    set(DFHACK_BUILD_32 1)
    set(DFHACK_BUILD_64 0)
    set(DFHACK_SETARCH "i386")
elseif("${DFHACK_BUILD_ARCH}" STREQUAL "64")
    set(DFHACK_BUILD_32 0)
    set(DFHACK_BUILD_64 1)
    set(DFHACK_SETARCH "x86_64")
    add_definitions(-DDFHACK64)
else()
    message(SEND_ERROR "Invalid build architecture (should be 32/64): ${DFHACK_BUILD_ARCH}")
endif()

if(CMAKE_CROSSCOMPILING)
    set(DFHACK_NATIVE_BUILD_DIR "DFHACK_NATIVE_BUILD_DIR-NOTFOUND" CACHE FILEPATH "Path to a native build directory")
    include("${DFHACK_NATIVE_BUILD_DIR}/ImportExecutables.cmake")
endif()

find_package(Perl REQUIRED)

# set up folder structures for IDE solutions
# MSVC Express won't load solutions that use this. It also doesn't include MFC supported
# Check for MFC!
find_package(MFC QUIET)
if(MFC_FOUND OR (NOT MSVC))
    option(CMAKE_USE_FOLDERS "Enable folder grouping of projects in IDEs." ON)
else()
    option(CMAKE_USE_FOLDERS "Enable folder grouping of projects in IDEs." OFF)
endif()

if(CMAKE_USE_FOLDERS)
    set_property(GLOBAL PROPERTY USE_FOLDERS ON)
else()
    set_property(GLOBAL PROPERTY USE_FOLDERS OFF)
endif()

# macro for setting up IDE folders without nasty if()s everywhere
macro(IDE_FOLDER target folder)
    if(CMAKE_USE_FOLDERS)
        set_property(TARGET ${target} PROPERTY FOLDER ${folder})
    endif()
endmacro()

set(CMAKE_MODULE_PATH
    ${dfhack_SOURCE_DIR}/CMake/Modules
    ${CMAKE_MODULE_PATH}
)

# generates compile_commands.json, used for autocompletion by some editors
set(CMAKE_EXPORT_COMPILE_COMMANDS ON)

include(CheckCXXSourceCompiles)
check_cxx_source_compiles("
#include <cstdlib>
#include <cuchar>
int main(void) {
    char32_t in = 0;
    char out[MB_CUR_MAX];
    std::mbstate_t state{};
    std::c32rtomb(out, in, &state);
    return 0;
}" HAVE_CUCHAR2)
if(HAVE_CUCHAR2)
    add_definitions("-DHAVE_CUCHAR")
endif()

# mixing the build system with the source code is ugly and stupid. enforce the opposite :)
if("${dfhack_SOURCE_DIR}" STREQUAL "${CMAKE_BINARY_DIR}")
    message(FATAL_ERROR "In-source builds are not allowed.")
endif()

# make sure all the necessary submodules have been set up
if(NOT EXISTS ${dfhack_SOURCE_DIR}/library/xml/codegen.pl
    OR NOT EXISTS ${dfhack_SOURCE_DIR}/scripts/CMakeLists.txt
    OR NOT EXISTS ${dfhack_SOURCE_DIR}/depends/clsocket/CMakeLists.txt
    OR NOT EXISTS ${dfhack_SOURCE_DIR}/depends/libexpat/expat/CMakeLists.txt
    OR NOT EXISTS ${dfhack_SOURCE_DIR}/depends/libzip/CMakeLists.txt
    OR NOT EXISTS ${dfhack_SOURCE_DIR}/depends/xlsxio/CMakeLists.txt
    OR NOT EXISTS ${dfhack_SOURCE_DIR}/depends/luacov/src
)
    message(SEND_ERROR "One or more required submodules could not be found! Run 'git submodule update --init' from the root DFHack directory. (See the section 'Getting the Code' in docs/Compile.rst)")
endif()

# set up versioning.
set(DF_VERSION "0.47.05")
set(DFHACK_RELEASE "r7")
set(DFHACK_PRERELEASE FALSE)

set(DFHACK_VERSION "${DF_VERSION}-${DFHACK_RELEASE}")

set(DFHACK_ABI_VERSION 1)

set(DFHACK_BUILD_ID "" CACHE STRING "Build ID (should be specified on command line)")

## where to install things (after the build is done, classic 'make install' or package structure)
# the dfhack libraries will be installed here:
if(UNIX)
    # put the lib into DF/hack
    set(DFHACK_LIBRARY_DESTINATION hack)
else()
    # windows is crap, therefore we can't do nice things with it. leave the libs on a nasty pile...
    set(DFHACK_LIBRARY_DESTINATION .)
endif()

# external tools will be installed here:
set(DFHACK_BINARY_DESTINATION .)
# dfhack data goes here:
set(DFHACK_DATA_DESTINATION hack)
# plugin libs go here:
set(DFHACK_PLUGIN_DESTINATION hack/plugins)
# dfhack header files go here:
set(DFHACK_INCLUDES_DESTINATION hack/include)
# dfhack lua files go here:
set(DFHACK_LUA_DESTINATION hack/lua)
# the windows .lib file goes here:
set(DFHACK_DEVLIB_DESTINATION hack)

# user documentation goes here:
set(DFHACK_USERDOC_DESTINATION hack)
# developer documentation goes here:
set(DFHACK_DEVDOC_DESTINATION hack)

# some options for the user/developer to play with
option(BUILD_LIBRARY "Build the library that goes into DF." ON)
option(BUILD_PLUGINS "Build the plugins." ON)

set(CMAKE_POSITION_INDEPENDENT_CODE TRUE)
if(UNIX)
    ## flags for GCC
    # default to hidden symbols
    # build 32bit
    # ensure compatibility with older CPUs
    # enable C++11 features
    add_definitions(-DLINUX_BUILD)
    add_definitions(-D_GLIBCXX_USE_C99)
    set(GCC_COMMON_FLAGS "-fvisibility=hidden -mtune=generic -Wall -Werror")
    set(CMAKE_CXX_FLAGS_RELWITHDEBINFO "${CMAKE_CXX_FLAGS_RELWITHDEBINFO} -g")
    set(CMAKE_CXX_FLAGS "${CMAKE_CXX_FLAGS} ${GCC_COMMON_FLAGS}")
    set(CMAKE_C_FLAGS "${CMAKE_C_FLAGS} ${GCC_COMMON_FLAGS}")
    if(DFHACK_BUILD_64)
        set(CMAKE_CXX_FLAGS "${CMAKE_CXX_FLAGS} -m64 -mno-avx")
        set(CMAKE_C_FLAGS "${CMAKE_C_FLAGS} -m64 -mno-avx")
    else()
        set(CMAKE_CXX_FLAGS "${CMAKE_CXX_FLAGS} -m32 -march=i686")
        set(CMAKE_C_FLAGS "${CMAKE_C_FLAGS} -m32 -march=i686")
    endif()
    string(REPLACE "-DNDEBUG" "" CMAKE_CXX_FLAGS_RELWITHDEBINFO "${CMAKE_CXX_FLAGS_RELWITHDEBINFO}")
elseif(MSVC)
    # for msvc, tell it to always use 8-byte pointers to member functions to avoid confusion
    set(CMAKE_CXX_FLAGS "${CMAKE_CXX_FLAGS} /vmg /vmm /MP")
    set(CMAKE_CXX_FLAGS_RELWITHDEBINFO "${CMAKE_CXX_FLAGS_RELWITHDEBINFO} /Od")
    string(REPLACE "/O2" "" CMAKE_CXX_FLAGS_RELWITHDEBINFO "${CMAKE_CXX_FLAGS_RELWITHDEBINFO}")
    string(REPLACE "/DNDEBUG" "" CMAKE_CXX_FLAGS_RELWITHDEBINFO "${CMAKE_CXX_FLAGS_RELWITHDEBINFO}")
endif()

# use shared libraries for protobuf
add_definitions(-DPROTOBUF_USE_DLLS)
add_definitions(-DLUA_BUILD_AS_DLL)

if(APPLE)
    add_definitions(-D_DARWIN)
    set(CMAKE_MACOSX_RPATH 1)
elseif(UNIX)
    add_definitions(-D_LINUX)
elseif(WIN32)
    add_definitions(-DWIN32)
endif()

#### download depends ####

include(CMake/DownloadFile.cmake)

if(WIN32)
    # Download zlib on Windows
    set(ZLIB_DOWNLOAD_DIR ${dfhack_SOURCE_DIR}/depends/zlib/lib/win${DFHACK_BUILD_ARCH})
    if(${DFHACK_BUILD_ARCH} STREQUAL "64")
        download_file("https://github.com/DFHack/dfhack-bin/releases/download/0.44.09/win64-zlib.lib"
            ${ZLIB_DOWNLOAD_DIR}/zlib.lib
            "a3b2fc6b68efafa89b0882e354fc8418")
    else()
        download_file("https://github.com/DFHack/dfhack-bin/releases/download/0.44.09/win32-zlib.lib"
            ${ZLIB_DOWNLOAD_DIR}/zlib.lib
            "f4ebaa21d9de28566e88b1edfcdff901")
    endif()

    # Move zlib to the build folder so possible 32 and 64-bit builds
    # in the same source tree don't conflict
    file(COPY ${dfhack_SOURCE_DIR}/depends/zlib
        DESTINATION ${CMAKE_BINARY_DIR}/depends/)
    file(COPY ${ZLIB_DOWNLOAD_DIR}/zlib.lib
        DESTINATION ${CMAKE_BINARY_DIR}/depends/zlib/lib/)

    # Do the same for SDLreal.dll
    # (DFHack doesn't require this at build time, so no need to move it to the build folder)
    set(SDLREAL_DOWNLOAD_DIR ${dfhack_SOURCE_DIR}/package/windows/win${DFHACK_BUILD_ARCH})
    if(${DFHACK_BUILD_ARCH} STREQUAL "64")
        download_file("https://github.com/DFHack/dfhack-bin/releases/download/0.44.09/win64-SDL.dll"
            ${SDLREAL_DOWNLOAD_DIR}/SDLreal.dll
            "1ae242c4b94cb03756a1288122a66faf")
    else()
        download_file("https://github.com/DFHack/dfhack-bin/releases/download/0.44.09/win32-SDL.dll"
            ${SDLREAL_DOWNLOAD_DIR}/SDLreal.dll
            "5a09604daca6b2b5ce049d79af935d6a")
    endif()
endif()

if(APPLE)
    # libstdc++ (GCC 4.8.5 for OS X 10.6)
    # fixes crash-on-unwind bug in DF's libstdc++
    set(LIBSTDCXX_DOWNLOAD_DIR ${dfhack_SOURCE_DIR}/package/darwin/osx${DFHACK_BUILD_ARCH})

    if(${GCC_VERSION_OUT} VERSION_LESS "4.9")
        set(LIBSTDCXX_GCC_VER "48")
    else()
        set(LIBSTDCXX_GCC_VER "7")
        set(LIBSTDCXX_DOWNLOAD_DIR "${LIBSTDCXX_DOWNLOAD_DIR}-gcc7")
    endif()

    if(${DFHACK_BUILD_ARCH} STREQUAL "64")
        if(${LIBSTDCXX_GCC_VER} STREQUAL "48")
            download_file_unzip("https://github.com/DFHack/dfhack-bin/releases/download/0.44.09/osx64-gcc48-libstdcxx.6.dylib.gz"
                "gz"
                ${LIBSTDCXX_DOWNLOAD_DIR}/libstdc++.6.dylib.gz
                "cf26ed588be8e83c8e3a49919793b416"
                ${LIBSTDCXX_DOWNLOAD_DIR}/libstdc++.6.dylib
                "16dc6dbd4ecde7f9b95bb6dc91f07404")
        else()
            # GCC 7
            download_file_unzip("https://github.com/DFHack/dfhack-bin/releases/download/0.44.09/osx64-gcc7-libstdcxx.6.dylib.gz"
                "gz"
                ${LIBSTDCXX_DOWNLOAD_DIR}/libstdc++.6.dylib.gz
                "81314b7846f9e8806409bef2160c76e6"
                ${LIBSTDCXX_DOWNLOAD_DIR}/libstdc++.6.dylib
                "93b6cf4b01e9a9084a508fd6a4a88992")
        endif()

    else() # 32-bit

        if(${LIBSTDCXX_GCC_VER} STREQUAL "48")
            download_file_unzip("https://github.com/DFHack/dfhack-bin/releases/download/0.44.09/osx32-gcc48-libstdcxx.6.dylib.gz"
                "gz"
                ${LIBSTDCXX_DOWNLOAD_DIR}/libstdc++.6.dylib.gz
                "40f3d83871b114f0279240626311621b"
                ${LIBSTDCXX_DOWNLOAD_DIR}/libstdc++.6.dylib
                "c3f5678b8204917e03870834902c3e8b")
        else()
            # GCC 7
            download_file_unzip("https://github.com/DFHack/dfhack-bin/releases/download/0.44.09/osx32-gcc7-libstdcxx.6.dylib.gz"
                "gz"
                ${LIBSTDCXX_DOWNLOAD_DIR}/libstdc++.6.dylib.gz
                "dbd213171f66edb90d204d525f10c969"
                ${LIBSTDCXX_DOWNLOAD_DIR}/libstdc++.6.dylib
                "b14c857e7e485a097c70a9ccd3132da7")
        endif()
    endif()

    if(NOT EXTERNAL_LIBSTDCXX)
        install(PROGRAMS ${LIBSTDCXX_DOWNLOAD_DIR}/libstdc++.6.dylib
            DESTINATION ./hack/)
    endif()
endif()

#### expose depends ####

if(UNIX)
    # Rescan for pthread and zlib if the build arch changed
    if(NOT "${DFHACK_BUILD_ARCH}" STREQUAL "${DFHACK_BUILD_ARCH_PREV}")
        unset(ZLIB_LIBRARY CACHE)
        unset(CMAKE_HAVE_PTHREAD_H CACHE)
    endif()
endif()

# find and make available libz
if(NOT UNIX) # Windows
    # zlib is in here so 32-bit and 64-bit builds in the same source tree are possible
    set(ZLIB_ROOT ${CMAKE_BINARY_DIR}/depends/zlib/)
else()
    if(NOT APPLE AND DFHACK_BUILD_32)
        # 32-bit Linux
        set(ZLIB_ROOT /usr/lib/i386-linux-gnu)
    endif()
endif()

if(BUILD_TESTING)
    message("BUILD TESTS: Core, Scripts")
    set(BUILD_SCRIPT_TESTS ON FORCE)
    set(BUILD_CORE_TESTS ON FORCE)
endif()

# Support linking against external tinyxml
# If we find an external tinyxml, set the DFHACK_TINYXML variable to "tinyxml"
# Otherwise, set it to "dfhack-tinyxml"
option(EXTERNAL_TINYXML "Choose to link against external TinyXML" OFF)
if(EXTERNAL_TINYXML)
    find_package(TinyXML REQUIRED)
    if(NOT TinyXML_FOUND)
        message(SEND_ERROR "Could not find an external TinyXML, consider setting EXTERNAL_TINYXML to OFF.")
    endif()
    set(DFHACK_TINYXML "tinyxml")
else()
    include_directories(depends/tinyxml)
    set(DFHACK_TINYXML "dfhack-tinyxml")
endif()

find_package(ZLIB REQUIRED)

include_directories(depends/protobuf)
include_directories(depends/lua/include)
include_directories(depends/md5)
include_directories(depends/lodepng)
include_directories(depends/tthread)
include_directories(${ZLIB_INCLUDE_DIRS})
include_directories(depends/clsocket/src)
include_directories(depends/xlsxio/include)
add_subdirectory(depends)


# Testing with CTest
if(BUILD_TESTING OR BUILD_CORE_TESTS)
    macro(dfhack_test name files)
        message("dfhack_test(${name}, ${files})")
        add_executable(${name} ${files})
        target_include_directories(${name} PUBLIC depends/googletest/googletest/include)
        target_link_libraries(${name} dfhack gtest)
        set_target_properties(${name} PROPERTIES COMPILE_FLAGS "-Wno-sign-compare")
        add_test(NAME ${name} COMMAND ${name})
    endmacro()
    include(CTest)
endif()

include(CMakeDependentOption)
cmake_dependent_option(
        BUILD_SCRIPT_TESTS "Install integration tests in hack/scripts/test" OFF
        "BUILD_TESTING" OFF)
mark_as_advanced(FORCE BUILD_TESTS)
# Handle deprecated BUILD_TESTS option
option(BUILD_TESTS "Deprecated option; please use BUILD_SCRIPT_TESTS=ON" OFF)

if(BUILD_TESTING OR BUILD_SCRIPT_TESTS)
    if(EXISTS "${dfhack_SOURCE_DIR}/test/scripts")
        message(SEND_ERROR "test/scripts must not exist in the dfhack repo since it would conflict with the tests installed from the scripts repo.")
    endif()
    install(DIRECTORY ${dfhack_SOURCE_DIR}/test
            DESTINATION ${DFHACK_DATA_DESTINATION}/scripts)
    install(FILES ci/test.lua DESTINATION ${DFHACK_DATA_DESTINATION}/scripts)
else()
    add_custom_target(test
            COMMENT "Nothing to do: CMake option BUILD_TESTING is OFF"
            # Portable NOOP; need to put something here or the comment isn't displayed
            COMMAND cd
            )
endif()

find_package(Git REQUIRED)
if(NOT GIT_FOUND)
    message(SEND_ERROR "could not find git")
endif()

# build the lib itself
if(BUILD_LIBRARY)
    add_subdirectory(library)
    install(FILES LICENSE.rst DESTINATION ${DFHACK_USERDOC_DESTINATION})
    install(FILES docs/changelog-placeholder.txt DESTINATION ${DFHACK_USERDOC_DESTINATION} RENAME changelog.txt)
endif()

file(WRITE "${CMAKE_BINARY_DIR}/dfhack_setarch.txt" ${DFHACK_SETARCH})
install(FILES "${CMAKE_BINARY_DIR}/dfhack_setarch.txt" DESTINATION "${DFHACK_DATA_DESTINATION}")

install(DIRECTORY dfhack-config/ DESTINATION dfhack-config/default)

# build the plugins
if(BUILD_PLUGINS)
    add_subdirectory(plugins)
endif()

add_subdirectory(data)
add_subdirectory(scripts)

if(BUILD_DOCS)
    find_package(Python3)
    find_package(Sphinx)

    if(NOT SPHINX_FOUND)
        message(SEND_ERROR "Sphinx not found but BUILD_DOCS enabled")
    endif()

    file(GLOB SPHINX_GLOB_DEPS
        LIST_DIRECTORIES false
        "${CMAKE_CURRENT_SOURCE_DIR}/docs/images/*.png"
        "${CMAKE_CURRENT_SOURCE_DIR}/docs/styles/*"
        "${CMAKE_CURRENT_SOURCE_DIR}/data/init/*init"
    )
    file(GLOB_RECURSE SPHINX_GLOB_RECURSE_DEPS
        "${CMAKE_CURRENT_SOURCE_DIR}/*.rst"
        "${CMAKE_CURRENT_SOURCE_DIR}/changelog.txt"
        "${CMAKE_CURRENT_SOURCE_DIR}/docs/*py"
    )
    list(FILTER SPHINX_GLOB_RECURSE_DEPS
        EXCLUDE REGEX "docs/changelogs"
    )
    list(FILTER SPHINX_GLOB_RECURSE_DEPS
        EXCLUDE REGEX "docs/html"
    )
    list(FILTER SPHINX_GLOB_RECURSE_DEPS
        EXCLUDE REGEX "docs/tags"
    )
    list(FILTER SPHINX_GLOB_RECURSE_DEPS
        EXCLUDE REGEX "docs/text"
    )
    list(FILTER SPHINX_GLOB_RECURSE_DEPS
        EXCLUDE REGEX "docs/tools"
    )
    set(SPHINX_DEPS ${SPHINX_GLOB_DEPS} ${SPHINX_GLOB_RECURSE_DEPS} ${SPHINX_SCRIPT_DEPS}
        "${CMAKE_CURRENT_SOURCE_DIR}/CMakeLists.txt"
        "${CMAKE_CURRENT_SOURCE_DIR}/conf.py"
    )

    set(SPHINX_OUTPUT "${CMAKE_CURRENT_SOURCE_DIR}/docs/html/.buildinfo")
    set_property(
        DIRECTORY PROPERTY ADDITIONAL_CLEAN_FILES TRUE
        "${CMAKE_CURRENT_SOURCE_DIR}/docs/changelogs"
        "${CMAKE_CURRENT_SOURCE_DIR}/docs/html"
        "${CMAKE_CURRENT_SOURCE_DIR}/docs/pdf"
        "${CMAKE_CURRENT_SOURCE_DIR}/docs/pseudoxml"
        "${CMAKE_CURRENT_SOURCE_DIR}/docs/tags"
        "${CMAKE_CURRENT_SOURCE_DIR}/docs/text"
        "${CMAKE_CURRENT_SOURCE_DIR}/docs/tools"
        "${CMAKE_CURRENT_SOURCE_DIR}/docs/xml"
        "${CMAKE_BINARY_DIR}/docs/html"
        "${CMAKE_BINARY_DIR}/docs/pdf"
        "${CMAKE_BINARY_DIR}/docs/pseudoxml"
        "${CMAKE_BINARY_DIR}/docs/text"
        "${CMAKE_BINARY_DIR}/docs/xml"
    )
    add_custom_command(OUTPUT ${SPHINX_OUTPUT}
        COMMAND "${Python3_EXECUTABLE}" "${CMAKE_CURRENT_SOURCE_DIR}/docs/build.py"
            html text --sphinx="${SPHINX_EXECUTABLE}" -- -q
        DEPENDS ${SPHINX_DEPS}
        COMMENT "Building documentation with Sphinx"
    )

    add_custom_target(dfhack_docs ALL
        DEPENDS ${SPHINX_OUTPUT}
    )
    # Sphinx doesn't touch this file if it didn't make changes,
    # which makes CMake think it didn't complete
    add_custom_command(TARGET dfhack_docs POST_BUILD
        COMMAND ${CMAKE_COMMAND} -E touch ${SPHINX_OUTPUT})

    install(DIRECTORY ${dfhack_SOURCE_DIR}/docs/html/
        DESTINATION ${DFHACK_USERDOC_DESTINATION}/docs
        FILES_MATCHING PATTERN "*"
                       PATTERN html/_sources EXCLUDE)
    install(DIRECTORY ${dfhack_SOURCE_DIR}/docs/text/
        DESTINATION ${DFHACK_USERDOC_DESTINATION}/docs)
    install(FILES docs/changelogs/news.rst docs/changelogs/news-dev.rst DESTINATION ${DFHACK_USERDOC_DESTINATION})
    install(FILES "README.html" DESTINATION "${DFHACK_DATA_DESTINATION}")
endif()

<<<<<<< HEAD
# Testing with CTest
include(CTest)

include(CMakeDependentOption)
cmake_dependent_option(
    BUILD_TEST_SCRIPTS "Install integration tests in hack/scripts/test" OFF
    "BUILD_TESTING" OFF)
mark_as_advanced(FORCE BUILD_TESTS)

# Handle deprecated BUILD_TESTS option
option(BUILD_TESTS "Deprecated option; please use BUILD_TEST_SCRIPTS=ON" OFF)
if(BUILD_TESTING AND BUILD_TESTS)
    set(BUILD_TEST_SCRIPTS ON FORCE)
endif()

if(BUILD_TESTING)
    if(BUILD_TEST_SCRIPTS)
        if(EXISTS "${dfhack_SOURCE_DIR}/test/scripts")
            message(SEND_ERROR "test/scripts must not exist in the dfhack repo since it would conflict with the tests installed from the scripts repo.")
        endif()
        install(DIRECTORY ${dfhack_SOURCE_DIR}/test
            DESTINATION ${DFHACK_DATA_DESTINATION}/scripts)
        install(FILES ci/test.lua DESTINATION ${DFHACK_DATA_DESTINATION}/scripts)
    endif()
else()
    add_custom_target(test
        COMMENT "Nothing to do: CMake option BUILD_TESTS is OFF"
        # Portable NOOP; need to put something here or the comment isn't displayed
        COMMAND cd
    )
endif()

=======
>>>>>>> 72ad7a1b
# Packaging with CPack!
set(DFHACK_PACKAGE_SUFFIX "")
if(UNIX)
    execute_process(COMMAND ${CMAKE_CXX_COMPILER} -dumpversion OUTPUT_VARIABLE GCC_VERSION)
    string(STRIP ${GCC_VERSION} GCC_VERSION)
    set(DFHACK_PACKAGE_SUFFIX "-gcc-${GCC_VERSION}")
    set(CPACK_GENERATOR "TBZ2")
elseif(WIN32)
    set(CPACK_GENERATOR "ZIP")
endif()
set(CPACK_INCLUDE_TOPLEVEL_DIRECTORY 0)
if(APPLE)
    set(DFHACK_PACKAGE_PLATFORM_NAME OSX)
else()
    set(DFHACK_PACKAGE_PLATFORM_NAME ${CMAKE_SYSTEM_NAME})
endif()
# set on command line
if(DFHACK_BUILD_ID STREQUAL "")
    set(DFHACK_BUILD_ID_PACKAGE "")
else()
    set(DFHACK_BUILD_ID_PACKAGE "${DFHACK_BUILD_ID}-")
endif()
set(CPACK_PACKAGE_FILE_NAME "dfhack-${DFHACK_VERSION}-${DFHACK_BUILD_ID_PACKAGE}${DFHACK_PACKAGE_PLATFORM_NAME}-${DFHACK_BUILD_ARCH}bit${DFHACK_PACKAGE_SUFFIX}")
include(CPack)

option(DFHACK_INCLUDE_CORE "Download and include Dwarf Fortress core files in DFHack. Useful for local testing, but should not be used in releases." OFF)
if(DFHACK_INCLUDE_CORE)
    string(REPLACE "." "_" DF_CORE_FILENAME "${DF_VERSION}")
    string(REGEX REPLACE "^0_" "df_" DF_CORE_FILENAME "${DF_CORE_FILENAME}")
    if(UNIX)
        if(APPLE)
            string(APPEND DF_CORE_FILENAME "_osx")
        else()
            string(APPEND DF_CORE_FILENAME "_linux")
        endif()
        if(DFHACK_BUILD_32)
            string(APPEND DF_CORE_FILENAME "32")
        endif()
        string(APPEND DF_CORE_FILENAME ".tar.bz2")
    else()
        string(APPEND DF_CORE_FILENAME "_win")
        if(DFHACK_BUILD_32)
            string(APPEND DF_CORE_FILENAME "32")
        endif()
        string(APPEND DF_CORE_FILENAME ".zip")
    endif()
    set(DF_CORE_URL "http://bay12games.com/dwarves/${DF_CORE_FILENAME}")
    if(NOT EXISTS "${CMAKE_BINARY_DIR}/${DF_CORE_FILENAME}")
        file(DOWNLOAD "${DF_CORE_URL}" "${CMAKE_BINARY_DIR}/${DF_CORE_FILENAME}" SHOW_PROGRESS)
    endif()
    file(REMOVE_RECURSE "${CMAKE_BINARY_DIR}/df-core")
    file(MAKE_DIRECTORY "${CMAKE_BINARY_DIR}/df-core")
    if(UNIX)
        execute_process(COMMAND ${CMAKE_COMMAND} -E tar xjf "../${DF_CORE_FILENAME}" --strip-components=1
            WORKING_DIRECTORY "${CMAKE_BINARY_DIR}/df-core")
    else()
        execute_process(COMMAND ${CMAKE_COMMAND} -E tar xf "../${DF_CORE_FILENAME}" --format=zip
            WORKING_DIRECTORY "${CMAKE_BINARY_DIR}/df-core")
        file(REMOVE "${CMAKE_BINARY_DIR}/df-core/SDL.dll")
    endif()
    install(DIRECTORY "${CMAKE_BINARY_DIR}/df-core/"
        DESTINATION .)
endif()

# Store old build arch
set(DFHACK_BUILD_ARCH_PREV "${DFHACK_BUILD_ARCH}" CACHE STRING "Previous build architecture" FORCE)

option(BUILD_SIZECHECK "Build the sizecheck library, for research" OFF)
if(BUILD_SIZECHECK)
    add_subdirectory(depends/sizecheck)
    add_dependencies(dfhack sizecheck)
endif()<|MERGE_RESOLUTION|>--- conflicted
+++ resolved
@@ -570,7 +570,6 @@
     install(FILES "README.html" DESTINATION "${DFHACK_DATA_DESTINATION}")
 endif()
 
-<<<<<<< HEAD
 # Testing with CTest
 include(CTest)
 
@@ -603,8 +602,6 @@
     )
 endif()
 
-=======
->>>>>>> 72ad7a1b
 # Packaging with CPack!
 set(DFHACK_PACKAGE_SUFFIX "")
 if(UNIX)
