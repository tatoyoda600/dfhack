#include "Console.h"
#include "Core.h"
#include "DataDefs.h"
#include "Export.h"
#include "PluginManager.h"

#include "modules/Filesystem.h"
#include "modules/Materials.h"

#include "json/json.h"

#include "df/building.h"
#include "df/historical_figure.h"
#include "df/itemdef_ammost.h"
#include "df/itemdef_armorst.h"
#include "df/itemdef_foodst.h"
#include "df/itemdef_glovesst.h"
#include "df/itemdef_helmst.h"
#include "df/itemdef_instrumentst.h"
#include "df/itemdef_pantsst.h"
#include "df/itemdef_shieldst.h"
#include "df/itemdef_shoesst.h"
#include "df/itemdef_siegeammost.h"
#include "df/itemdef_toolst.h"
#include "df/itemdef_toyst.h"
#include "df/itemdef_trapcompst.h"
#include "df/itemdef_weaponst.h"
#include "df/job_item.h"
#include "df/manager_order.h"
#include "df/manager_order_condition_item.h"
#include "df/manager_order_condition_order.h"
#include "df/world.h"

using namespace DFHack;
using namespace df::enums;

DFHACK_PLUGIN("orders");

REQUIRE_GLOBAL(world);

static command_result orders_command(color_ostream & out, std::vector<std::string> & parameters);

DFhackCExport command_result plugin_init(color_ostream & out, std::vector<PluginCommand> & commands)
{
    commands.push_back(PluginCommand(
        "orders",
        "Manipulate manager orders.",
        orders_command,
        false,
        "orders - Manipulate manager orders\n"
        "  orders export [name]\n"
        "    Exports the current list of manager orders to a file named dfhack-config/orders/[name].json.\n"
        "  orders import [name]\n"
        "    Imports manager orders from a file named dfhack-config/orders/[name].json.\n"
        "  orders clear\n"
        "    Deletes all manager orders in the current embark.\n"
    ));
    return CR_OK;
}

DFhackCExport command_result plugin_shutdown(color_ostream & out)
{
    return CR_OK;
}

static command_result orders_export_command(color_ostream & out, const std::string & name);
static command_result orders_import_command(color_ostream & out, const std::string & name);
static command_result orders_clear_command(color_ostream & out);

static command_result orders_command(color_ostream & out, std::vector<std::string> & parameters)
{
    class color_ostream_resetter
    {
        color_ostream & out;

    public:
        color_ostream_resetter(color_ostream & out) : out(out) {}
        ~color_ostream_resetter() { out.reset_color(); }
    } resetter(out);

    if (parameters.empty())
    {
        return CR_WRONG_USAGE;
    }

    if (parameters[0] == "export" && parameters.size() == 2)
    {
        return orders_export_command(out, parameters[1]);
    }

    if (parameters[0] == "import" && parameters.size() == 2)
    {
        return orders_import_command(out, parameters[1]);
    }

    if (parameters[0] == "clear" && parameters.size() == 1)
    {
        return orders_clear_command(out);
    }

    return CR_WRONG_USAGE;
}

static bool is_safe_filename(color_ostream & out, const std::string & name)
{
    if (name.empty())
    {
        out << COLOR_LIGHTRED << "Missing filename!" << std::endl;
        return false;
    }

    for (auto it : name)
    {
        if (isalnum(it))
        {
            continue;
        }

        if (it != ' ' && it != '.' && it != '-' && it != '_')
        {
            out << COLOR_LIGHTRED << "Invalid symbol in name: " << it << std::endl;
            return false;
        }
    }

    return true;
}

template<typename B>
static void bitfield_to_json_array(Json::Value & out, B bits)
{
    std::vector<std::string> names;
    bitfield_to_string(&names, bits);

    for (auto & it : names)
    {
        out.append(it);
    }
}

template<typename B>
static void json_array_to_bitfield(B & bits, Json::Value & arr)
{
    if (arr.size() == 0)
    {
        return;
    }

    for (Json::ArrayIndex i = arr.size(); i != 0; i--)
    {
        if (!arr[i - 1].isString())
        {
            continue;
        }

        std::string str(arr[i - 1].asString());

        int current;
        if (get_bitfield_field(&current, bits, str))
        {
            if (!current && set_bitfield_field(&bits, str, 1))
            {
                Json::Value removed;
                arr.removeIndex(i - 1, &removed);
            }
        }
    }
}

template<typename D>
static df::itemdef *get_itemdef(int16_t subtype)
{
    return D::find(subtype);
}

template<typename D>
static df::itemdef *get_itemdef(const std::string & subtype)
{
    for (auto it : D::get_vector())
    {
        if (it->id == subtype)
        {
            return it;
        }
    }
    return nullptr;
}

template<typename ST>
static df::itemdef *get_itemdef(color_ostream & out, df::item_type type, ST subtype)
{
    switch (type)
    {
    case item_type::AMMO:
        return get_itemdef<df::itemdef_ammost>(subtype);
    case item_type::ARMOR:
        return get_itemdef<df::itemdef_armorst>(subtype);
    case item_type::FOOD:
        return get_itemdef<df::itemdef_foodst>(subtype);
    case item_type::GLOVES:
        return get_itemdef<df::itemdef_glovesst>(subtype);
    case item_type::HELM:
        return get_itemdef<df::itemdef_helmst>(subtype);
    case item_type::INSTRUMENT:
        return get_itemdef<df::itemdef_instrumentst>(subtype);
    case item_type::PANTS:
        return get_itemdef<df::itemdef_pantsst>(subtype);
    case item_type::SHIELD:
        return get_itemdef<df::itemdef_shieldst>(subtype);
    case item_type::SHOES:
        return get_itemdef<df::itemdef_shoesst>(subtype);
    case item_type::SIEGEAMMO:
        return get_itemdef<df::itemdef_siegeammost>(subtype);
    case item_type::TOOL:
        return get_itemdef<df::itemdef_toolst>(subtype);
    case item_type::TOY:
        return get_itemdef<df::itemdef_toyst>(subtype);
    case item_type::TRAPCOMP:
        return get_itemdef<df::itemdef_trapcompst>(subtype);
    case item_type::WEAPON:
        return get_itemdef<df::itemdef_weaponst>(subtype);
    default:
        out << COLOR_YELLOW << "Unhandled raw item type in manager order: " << enum_item_key(type) << "! Please report this bug to DFHack." << std::endl;
        return nullptr;
    }
}

static command_result orders_export_command(color_ostream & out, const std::string & name)
{
    if (!is_safe_filename(out, name))
    {
        return CR_WRONG_USAGE;
    }

    Json::Value orders(Json::arrayValue);

    {
        CoreSuspender suspend;

        for (auto it : world->manager_orders)
        {
            Json::Value order(Json::objectValue);

            order["id"] = it->id;
            order["job"] = enum_item_key(it->job_type);
            if (!it->reaction_name.empty())
            {
                order["reaction"] = it->reaction_name;
            }

            if (it->item_type != item_type::NONE)
            {
                order["item_type"] = enum_item_key(it->item_type);
            }
            if (it->item_subtype != -1)
            {
                df::itemdef *def = get_itemdef(out, it->item_type == item_type::NONE ? ENUM_ATTR(job_type, item, it->job_type) : it->item_type, it->item_subtype);

                if (def)
                {
                    order["item_subtype"] = def->id;
                }
            }

            if (it->job_type == job_type::PrepareMeal)
            {
                order["meal_ingredients"] = it->mat_type;
            }
            else if (it->mat_type != -1 || it->mat_index != -1)
            {
                order["material"] = MaterialInfo(it).getToken();
            }

            if (it->item_category.whole != 0)
            {
                bitfield_to_json_array(order["item_category"], it->item_category);
            }

            if (it->hist_figure_id != -1)
            {
                order["hist_figure"] = it->hist_figure_id;
            }

            if (it->material_category.whole != 0)
            {
                bitfield_to_json_array(order["material_category"], it->material_category);
            }

            if (it->art_spec.type != df::job_art_specification::None)
            {
                Json::Value art(Json::objectValue);

                art["type"] = enum_item_key(it->art_spec.type);
                art["id"] = it->art_spec.id;
                if (it->art_spec.subid != -1)
                {
                    art["subid"] = it->art_spec.subid;
                }

                order["art"] = art;
            }

            order["amount_left"] = it->amount_left;
            order["amount_total"] = it->amount_total;
            order["is_validated"] = bool(it->status.bits.validated);
            order["is_active"] = bool(it->status.bits.active);

            order["frequency"] = enum_item_key(it->frequency);

            // TODO: finished_year, finished_year_tick

            if (it->workshop_id != -1)
            {
                order["workshop_id"] = it->workshop_id;
            }

            if (it->max_workshops != 0)
            {
                order["max_workshops"] = it->max_workshops;
            }

            if (!it->item_conditions.empty())
            {
                Json::Value conditions(Json::arrayValue);

                for (auto it2 : it->item_conditions)
                {
                    Json::Value condition(Json::objectValue);

                    condition["condition"] = enum_item_key(it2->compare_type);
                    condition["value"] = it2->compare_val;

                    if (it2->flags1.whole != 0 || it2->flags2.whole != 0 || it2->flags3.whole != 0)
                    {
                        bitfield_to_json_array(condition["flags"], it2->flags1);
                        bitfield_to_json_array(condition["flags"], it2->flags2);
                        bitfield_to_json_array(condition["flags"], it2->flags3);
                        // TODO: flags4, flags5
                    }

                    if (it2->item_type != item_type::NONE)
                    {
                        condition["item_type"] = enum_item_key(it2->item_type);
                    }
                    if (it2->item_subtype != -1)
                    {
                        df::itemdef *def = get_itemdef(out, it2->item_type, it2->item_subtype);

                        if (def)
                        {
                            condition["item_subtype"] = def->id;
                        }
                    }

                    if (it2->mat_type != -1 || it2->mat_index != -1)
                    {
                        condition["material"] = MaterialInfo(it2).getToken();
                    }

                    if (it2->inorganic_bearing != -1)
                    {
                        condition["bearing"] = df::inorganic_raw::find(it2->inorganic_bearing)->id;
                    }

                    if (!it2->reaction_class.empty())
                    {
                        condition["reaction_class"] = it2->reaction_class;
                    }

                    if (!it2->has_material_reaction_product.empty())
                    {
                        condition["reaction_product"] = it2->has_material_reaction_product;
                    }

                    if (it2->has_tool_use != tool_uses::NONE)
                    {
                        condition["tool"] = enum_item_key(it2->has_tool_use);
                    }

                    // TODO: anon_1, anon_2, anon_3

                    conditions.append(condition);
                }

                order["item_conditions"] = conditions;
            }

            if (!it->order_conditions.empty())
            {
                Json::Value conditions(Json::arrayValue);

                for (auto it2 : it->order_conditions)
                {
                    Json::Value condition(Json::objectValue);

                    condition["order"] = it2->order_id;
                    condition["condition"] = enum_item_key(it2->condition);

                    // TODO: anon_1

                    conditions.append(condition);
                }

                order["order_conditions"] = conditions;
            }

            // TODO: anon_1

            orders.append(order);
        }
    }

    Filesystem::mkdir("dfhack-config/orders");

    std::ofstream file("dfhack-config/orders/" + name + ".json");

    file << orders << std::endl;

    return file.good() ? CR_OK : CR_FAILURE;
}

static command_result orders_import_command(color_ostream & out, const std::string & name)
{
    if (!is_safe_filename(out, name))
    {
        return CR_WRONG_USAGE;
    }

    Json::Value orders;

    {
        std::ifstream file("dfhack-config/orders/" + name + ".json");

        if (!file.good())
        {
            out << COLOR_LIGHTRED << "Cannot find orders file." << std::endl;
            return CR_FAILURE;
        }

        file >> orders;

        if (!file.good())
        {
            out << COLOR_LIGHTRED << "Error reading orders file." << std::endl;
            return CR_FAILURE;
        }
    }

    if (orders.type() != Json::arrayValue)
    {
        out << COLOR_LIGHTRED << "Invalid orders file: expected array" << std::endl;
        return CR_FAILURE;
    }

    CoreSuspender suspend;

    std::map<int32_t, int32_t> id_mapping;
    for (auto it : orders)
    {
        id_mapping[it["id"].asInt()] = world->manager_order_next_id;
        world->manager_order_next_id++;
    }

    for (auto & it : orders)
    {
        df::manager_order *order = new df::manager_order();

        order->id = id_mapping.at(it["id"].asInt());

        if (!find_enum_item(&order->job_type, it["job"].asString()))
        {
            delete order;

            out << COLOR_LIGHTRED << "Invalid job type for imported manager order: " << it["job"].asString() << std::endl;

            return CR_FAILURE;
        }

        if (it.isMember("reaction"))
        {
            order->reaction_name = it["reaction"].asString();
        }

        if (it.isMember("item_type"))
        {
            if (!find_enum_item(&order->item_type, it["item_type"].asString()) || order->item_type == item_type::NONE)
            {
                delete order;

                out << COLOR_LIGHTRED << "Invalid item type for imported manager order: " << it["item_type"].asString() << std::endl;

                return CR_FAILURE;
            }
        }
        if (it.isMember("item_subtype"))
        {
            df::itemdef *def = get_itemdef(out, order->item_type == item_type::NONE ? ENUM_ATTR(job_type, item, order->job_type) : order->item_type, it["item_subtype"].asString());

            if (def)
            {
                order->item_subtype = def->subtype;
            }
            else
            {
                delete order;

                out << COLOR_LIGHTRED << "Invalid item subtype for imported manager order: " << enum_item_key(order->item_type) << ":" << it["item_subtype"].asString() << std::endl;

                return CR_FAILURE;
            }
        }

        if (it.isMember("meal_ingredients"))
        {
            order->mat_type = it["meal_ingredients"].asInt();
            order->mat_index = -1;
        }
        else if (it.isMember("material"))
        {
            MaterialInfo mat;
            if (!mat.find(it["material"].asString()))
            {
                delete order;

                out << COLOR_LIGHTRED << "Invalid material for imported manager order: " << it["material"].asString() << std::endl;

                return CR_FAILURE;
            }
            order->mat_type = mat.type;
            order->mat_index = mat.index;
        }

        if (it.isMember("item_category"))
        {
            json_array_to_bitfield(order->item_category, it["item_category"]);
            if (!it["item_category"].empty())
            {
                delete order;

                out << COLOR_LIGHTRED << "Invalid item_category value for imported manager order: " << it["item_category"] << std::endl;

                return CR_FAILURE;
            }
        }

        if (it.isMember("hist_figure"))
        {
            if (!df::historical_figure::find(it["hist_figure"].asInt()))
            {
                delete order;

                out << COLOR_YELLOW << "Missing historical figure for imported manager order: " << it["hist_figure"].asInt() << std::endl;

                continue;
            }

            order->hist_figure_id = it["hist_figure"].asInt();
        }

        if (it.isMember("material_category"))
        {
            json_array_to_bitfield(order->material_category, it["material_category"]);
            if (!it["material_category"].empty())
            {
                delete order;

                out << COLOR_LIGHTRED << "Invalid material_category value for imported manager order: " << it["material_category"] << std::endl;

                return CR_FAILURE;
            }
        }

        if (it.isMember("art"))
        {
            if (!find_enum_item(&order->art_spec.type, it["art"]["type"].asString()))
            {
                delete order;

                out << COLOR_LIGHTRED << "Invalid art type value for imported manager order: " << it["art"]["type"].asString() << std::endl;

                return CR_FAILURE;
            }

            order->art_spec.id = it["art"]["id"].asInt();
            if (it["art"].isMember("subid"))
            {
                order->art_spec.subid = it["art"]["subid"].asInt();
            }
        }

        order->amount_left = it["amount_left"].asInt();
        order->amount_total = it["amount_total"].asInt();
        order->status.bits.validated = it["is_validated"].asBool();
        order->status.bits.active = it["is_active"].asBool();

        if (!find_enum_item(&order->frequency, it["frequency"].asString()))
        {
            delete order;

            out << COLOR_LIGHTRED << "Invalid frequency value for imported manager order: " << it["frequency"].asString() << std::endl;

            return CR_FAILURE;
        }

        // TODO: finished_year, finished_year_tick

        if (it.isMember("workshop_id"))
        {
            if (!df::building::find(it["workshop_id"].asInt()))
            {
                delete order;

                out << COLOR_YELLOW << "Missing workshop for imported manager order: " << it["workshop_id"].asInt() << std::endl;

                continue;
            }

            order->workshop_id = it["workshop_id"].asInt();
        }

        if (it.isMember("max_workshops"))
        {
            order->max_workshops = it["max_workshops"].asInt();
        }

        if (it.isMember("item_conditions"))
        {
            for (auto & it2 : it["item_conditions"])
            {
                df::manager_order_condition_item *condition = new df::manager_order_condition_item();

                if (!find_enum_item(&condition->compare_type, it2["condition"].asString()))
                {
                    delete condition;

                    out << COLOR_YELLOW << "Invalid item condition condition for imported manager order: " << it2["condition"].asString() << std::endl;

                    continue;
                }

                condition->compare_val = it2["value"].asInt();

                if (it2.isMember("flags"))
                {
                    json_array_to_bitfield(condition->flags1, it2["flags"]);
                    json_array_to_bitfield(condition->flags2, it2["flags"]);
                    json_array_to_bitfield(condition->flags3, it2["flags"]);
                    // TODO: flags4, flags5

                    if (!it2["flags"].empty())
                    {
                        delete condition;

                        out << COLOR_YELLOW << "Invalid item condition flags for imported manager order: " << it2["flags"] << std::endl;

                        continue;
                    }
                }

                if (it2.isMember("item_type"))
                {
                    if (!find_enum_item(&condition->item_type, it2["item_type"].asString()) || condition->item_type == item_type::NONE)
                    {
                        delete condition;

                        out << COLOR_YELLOW << "Invalid item condition item type for imported manager order: " << it2["item_type"].asString() << std::endl;

                        continue;
                    }
                }
                if (it2.isMember("item_subtype"))
                {
                    df::itemdef *def = get_itemdef(out, condition->item_type, it2["item_subtype"].asString());

                    if (def)
                    {
                        condition->item_subtype = def->subtype;
                    }
                    else
                    {
                        delete condition;

                        out << COLOR_YELLOW << "Invalid item condition item subtype for imported manager order: " << enum_item_key(condition->item_type) << ":" << it2["item_subtype"].asString() << std::endl;

                        continue;
                    }
                }

                if (it2.isMember("material"))
                {
                    MaterialInfo mat;
                    if (!mat.find(it2["material"].asString()))
                    {
                        delete condition;

                        out << COLOR_YELLOW << "Invalid item condition material for imported manager order: " << it2["material"].asString() << std::endl;

                        continue;
                    }
                    condition->mat_type = mat.type;
                    condition->mat_index = mat.index;
                }

                if (it2.isMember("bearing"))
                {
                    std::string bearing(it2["bearing"].asString());
                    auto found = std::find_if(world->raws.inorganics.begin(), world->raws.inorganics.end(), [bearing](df::inorganic_raw *raw) -> bool { return raw->id == bearing; });
                    if (found == world->raws.inorganics.end())
                    {
                        delete condition;

                        out << COLOR_YELLOW << "Invalid item condition inorganic bearing type for imported manager order: " << it2["bearing"].asString() << std::endl;

                        continue;
                    }
                    condition->inorganic_bearing = found - world->raws.inorganics.begin();
                }

                if (it2.isMember("reaction_class"))
                {
                    condition->reaction_class = it2["reaction_class"].asString();
                }

                if (it2.isMember("reaction_product"))
                {
                    condition->has_material_reaction_product = it2["reaction_product"].asString();
                }

                if (it2.isMember("tool"))
                {
                    if (!find_enum_item(&condition->has_tool_use, it2["tool"].asString()) || condition->has_tool_use == tool_uses::NONE)
                    {
                        delete condition;

                        out << COLOR_YELLOW << "Invalid item condition tool use for imported manager order: " << it2["tool"].asString() << std::endl;

                        continue;
                    }
                }

                // TODO: anon_1, anon_2, anon_3

                order->item_conditions.push_back(condition);
            }
        }

        if (it.isMember("order_conditions"))
        {
            for (auto & it2 : it["order_conditions"])
            {
                df::manager_order_condition_order *condition = new df::manager_order_condition_order();

                int32_t id = it2["order"].asInt();
                if (id == it["id"].asInt() || !id_mapping.count(id))
                {
                    delete condition;

                    out << COLOR_YELLOW << "Missing order condition target for imported manager order: " << it2["order"].asInt() << std::endl;

                    continue;
                }
                condition->order_id = id_mapping.at(id);

                if (!find_enum_item(&condition->condition, it2["condition"].asString()))
                {
                    delete condition;

                    out << COLOR_YELLOW << "Invalid order condition type for imported manager order: " << it2["condition"].asString() << std::endl;

                    continue;
                }

                // TODO: anon_1

                order->order_conditions.push_back(condition);
            }
        }

        // TODO: anon_1

        world->manager_orders.push_back(order);
    }

    return CR_OK;
}

static command_result orders_clear_command(color_ostream & out)
{
    CoreSuspender suspend;

    for (auto order : world->manager_orders)
    {
        for (auto condition : order->item_conditions)
        {
            delete condition;
        }
        for (auto condition : order->order_conditions)
        {
            delete condition;
        }
        if (order->items)
        {
<<<<<<< HEAD
            for (auto anon_1 : *order->items)
=======
            for (auto item : *order->items)
>>>>>>> 9a10ea9f
            {
                delete item;
            }
            delete order->items;
        }

        delete order;
    }

    out << "Deleted " << world->manager_orders.size() << " manager orders." << std::endl;

    world->manager_orders.clear();

    return CR_OK;
}<|MERGE_RESOLUTION|>--- conflicted
+++ resolved
@@ -800,11 +800,7 @@
         }
         if (order->items)
         {
-<<<<<<< HEAD
-            for (auto anon_1 : *order->items)
-=======
             for (auto item : *order->items)
->>>>>>> 9a10ea9f
             {
                 delete item;
             }
