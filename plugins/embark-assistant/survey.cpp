--- conflicted
+++ resolved
@@ -893,20 +893,6 @@
 
 //=================================================================================
 
-<<<<<<< HEAD
-void reset_mlt_inorganics(embark_assist::defs::mid_level_tiles &mlts) {
-    const uint16_t size = mlts[0][0].metals.size();
-    for (uint8_t i = 0; i < 16; i++) {
-        for (uint8_t k = 0; k < 16; k++) {
-            embark_assist::defs::mid_level_tile &mlt = mlts[i][k];
-            for (uint16_t l = 0; l < size; l++) {
-                mlt.metals[l] = false;
-                mlt.economics[l] = false;
-                mlt.minerals[l] = false;
-            }
-        }
-    }
-=======
 void inline copy_incursion_values(embark_assist::defs::mid_level_tile_incursion_base &target,
     const embark_assist::defs::mid_level_tile_incursion_base &source) {
     target.aquifer = source.aquifer;
@@ -918,7 +904,22 @@
     target.trees = source.trees;
     target.savagery_level = source.savagery_level;
     target.evilness_level = source.evilness_level;
->>>>>>> 47ba6c19
+}
+
+//=================================================================================
+
+void reset_mlt_inorganics(embark_assist::defs::mid_level_tiles &mlts) {
+    const uint16_t size = mlts[0][0].metals.size();
+    for (uint8_t i = 0; i < 16; i++) {
+        for (uint8_t k = 0; k < 16; k++) {
+            embark_assist::defs::mid_level_tile &mlt = mlts[i][k];
+            for (uint16_t l = 0; l < size; l++) {
+                mlt.metals[l] = false;
+                mlt.economics[l] = false;
+                mlt.minerals[l] = false;
+            }
+        }
+    }
 }
 
 //=================================================================================
