local _ENV = mkmodule('plugins.sort')

local gui = require('gui')
local overlay = require('plugins.overlay')
local utils = require('utils')
local widgets = require('gui.widgets')

local setbelief = reqscript("modtools/set-belief")

local CH_UP = string.char(30)
local CH_DN = string.char(31)

local MELEE_WEAPON_SKILLS = {
    df.job_skill.AXE,
    df.job_skill.SWORD,
    df.job_skill.MACE,
    df.job_skill.HAMMER,
    df.job_skill.SPEAR,
    df.job_skill.MELEE_COMBAT, --Fighter
}

local RANGED_WEAPON_SKILLS = {
    df.job_skill.CROSSBOW,
    df.job_skill.RANGED_COMBAT,
}

local LEADERSHIP_SKILLS = {
    df.job_skill.MILITARY_TACTICS,
    df.job_skill.LEADERSHIP,
    df.job_skill.TEACHING,
}

local function sort_noop(a, b)
    -- this function is used as a marker and never actually gets called
    error('sort_noop should not be called')
end

local function sort_by_name_desc(unit_id_1, unit_id_2)
    if unit_id_1 == unit_id_2 then return 0 end
    local unit1 = df.unit.find(unit_id_1)
    local unit2 = df.unit.find(unit_id_2)
    if not unit1 then return -1 end
    if not unit2 then return 1 end
    local name1 = dfhack.TranslateName(dfhack.units.getVisibleName(unit1))
    local name2 = dfhack.TranslateName(dfhack.units.getVisibleName(unit2))
    return utils.compare_name(name1, name2)
end

local function sort_by_name_asc(unit_id_1, unit_id_2)
    if unit_id_1 == unit_id_2 then return 0 end
    local unit1 = df.unit.find(unit_id_1)
    local unit2 = df.unit.find(unit_id_2)
    if not unit1 then return -1 end
    if not unit2 then return 1 end
    local name1 = dfhack.TranslateName(dfhack.units.getVisibleName(unit1))
    local name2 = dfhack.TranslateName(dfhack.units.getVisibleName(unit2))
    return utils.compare_name(name2, name1)
end

local function sort_by_migrant_wave_desc(unit_id_1, unit_id_2)
    if unit_id_1 == unit_id_2 then return 0 end
    local unit1 = df.unit.find(unit_id_1)
    local unit2 = df.unit.find(unit_id_2)
    if not unit1 then return -1 end
    if not unit2 then return 1 end
    return utils.compare(unit2.id, unit1.id)
end

local function sort_by_migrant_wave_asc(unit_id_1, unit_id_2)
    if unit_id_1 == unit_id_2 then return 0 end
    local unit1 = df.unit.find(unit_id_1)
    local unit2 = df.unit.find(unit_id_2)
    if not unit1 then return -1 end
    if not unit2 then return 1 end
    return utils.compare(unit1.id, unit2.id)
end

local function sort_by_stress_desc(unit_id_1, unit_id_2)
    if unit_id_1 == unit_id_2 then return 0 end
    local unit1 = df.unit.find(unit_id_1)
    local unit2 = df.unit.find(unit_id_2)
    if not unit1 then return -1 end
    if not unit2 then return 1 end
    local happiness1 = unit1.status.current_soul.personality.stress
    local happiness2 = unit2.status.current_soul.personality.stress
    return utils.compare(happiness2, happiness1)
end

local function sort_by_stress_asc(unit_id_1, unit_id_2)
    if unit_id_1 == unit_id_2 then return 0 end
    local unit1 = df.unit.find(unit_id_1)
    local unit2 = df.unit.find(unit_id_2)
    if not unit1 then return -1 end
    if not unit2 then return 1 end
    local happiness1 = unit1.status.current_soul.personality.stress
    local happiness2 = unit2.status.current_soul.personality.stress
    return utils.compare(happiness1, happiness2)
end

local function get_skill(unit_id, skill, unit)
    unit = unit or df.unit.find(unit_id)
    return unit and
        unit.status.current_soul and
        utils.binsearch(unit.status.current_soul.skills, skill, 'id')
end

local function get_max_skill(unit_id, list)
    local unit = df.unit.find(unit_id)
    if not unit or not unit.status.current_soul then return end
    local max
    for _,skill in ipairs(list) do
        local s = get_skill(unit_id, skill, unit)
        if s then
            if not max then
                max = s
            else
                if max.rating == s.rating and max.experience < s.experience then
                    max = s
                elseif max.rating < s.rating then
                    max = s
                end
            end
        end
    end
    return max
end

local function make_sort_by_skill_list_desc(list)
    return function(unit_id_1, unit_id_2)
        if unit_id_1 == unit_id_2 then return 0 end
        if unit_id_1 == -1 then return -1 end
        if unit_id_2 == -1 then return 1 end
        local s1 = get_max_skill(unit_id_1, list)
        local s2 = get_max_skill(unit_id_2, list)
        if s1 == s2 then return sort_by_name_desc(unit_id_1, unit_id_2) end
        if not s2 then return -1 end
        if not s1 then return 1 end
        if s1.rating ~= s2.rating then
            return utils.compare(s2.rating, s1.rating)
        end
        if s1.experience ~= s2.experience then
            return utils.compare(s2.experience, s1.experience)
        end
        return sort_by_name_desc(unit_id_1, unit_id_2)
    end
end

local function make_sort_by_skill_list_asc(list)
    return function(unit_id_1, unit_id_2)
        if unit_id_1 == unit_id_2 then return 0 end
        if unit_id_1 == -1 then return -1 end
        if unit_id_2 == -1 then return 1 end
        local s1 = get_max_skill(unit_id_1, list)
        local s2 = get_max_skill(unit_id_2, list)
        if s1 == s2 then return sort_by_name_desc(unit_id_1, unit_id_2) end
        if not s2 then return 1 end
        if not s1 then return -1 end
        if s1.rating ~= s2.rating then
            return utils.compare(s1.rating, s2.rating)
        end
        if s1.experience ~= s2.experience then
            return utils.compare(s1.experience, s2.experience)
        end
        return sort_by_name_desc(unit_id_1, unit_id_2)
    end
end

local function make_sort_by_skill_desc(sort_skill)
    return function(unit_id_1, unit_id_2)
        if unit_id_1 == unit_id_2 then return 0 end
        if unit_id_1 == -1 then return -1 end
        if unit_id_2 == -1 then return 1 end
        local s1 = get_skill(unit_id_1, sort_skill)
        local s2 = get_skill(unit_id_2, sort_skill)
        if s1 == s2 then return sort_by_name_desc(unit_id_1, unit_id_2) end
        if not s2 then return -1 end
        if not s1 then return 1 end
        if s1.rating ~= s2.rating then
            return utils.compare(s2.rating, s1.rating)
        end
        if s1.experience ~= s2.experience then
            return utils.compare(s2.experience, s1.experience)
        end
        return sort_by_name_desc(unit_id_1, unit_id_2)
    end
end

local function make_sort_by_skill_asc(sort_skill)
    return function(unit_id_1, unit_id_2)
        if unit_id_1 == unit_id_2 then return 0 end
        if unit_id_1 == -1 then return -1 end
        if unit_id_2 == -1 then return 1 end
        local s1 = get_skill(unit_id_1, sort_skill)
        local s2 = get_skill(unit_id_2, sort_skill)
        if s1 == s2 then return sort_by_name_desc(unit_id_1, unit_id_2) end
        if not s2 then return 1 end
        if not s1 then return -1 end
        if s1.rating ~= s2.rating then
            return utils.compare(s1.rating, s2.rating)
        end
        if s1.experience ~= s2.experience then
            return utils.compare(s1.experience, s2.experience)
        end
        return sort_by_name_desc(unit_id_1, unit_id_2)
    end
end

-- Statistical rating that is bigger for more potent dwarves in long run melee military training
-- Wounds are not considered!
local function melee_potential(unit)
    -- Physical attributes
    local strength = unit.body.physical_attrs.STRENGTH.max_value
    local agility = unit.body.physical_attrs.AGILITY.max_value
    local toughness = unit.body.physical_attrs.TOUGHNESS.max_value
    local endurance = unit.body.physical_attrs.ENDURANCE.max_value
    local bodySize = unit.body.size_info.size_base

    -- Mental attributes
    local willpower = unit.status.current_soul.mental_attrs.WILLPOWER.max_value
    local spatialSense = unit.status.current_soul.mental_attrs.SPATIAL_SENSE.max_value
    local kinestheticSense = unit.status.current_soul.mental_attrs.KINESTHETIC_SENSE.max_value

<<<<<<< HEAD
    -- Melee potential rating
    local rating = strength*5.8 + kinestheticSense*3.7 + bodySize*2 + agility*2 + endurance*1.8
    + willpower*1.5 * spatialSense*1.5 + toughness*1.5
=======
    -- strength/bodysize is a dirty approximation of momentum formula
    local rating = 10000*strength/bodySize + strength*4 + agility*3 + toughness
    + endurance + recuperation/3 + diseaseResistance/3
    + kinestheticSense*3 + willpower/2 + spatialSense/2 + focus/4
>>>>>>> 771d7f6c
    return rating
end

local function sort_by_melee_potential_desc(unit_id_1, unit_id_2)
    if unit_id_1 == unit_id_2 then return 0 end
    local unit1 = df.unit.find(unit_id_1)
    local unit2 = df.unit.find(unit_id_2)
    if not unit1 then return -1 end
    if not unit2 then return 1 end
    local rating1 = melee_potential(unit1)
    local rating2 = melee_potential(unit2)
    if rating1 == rating2 then
        return sort_by_name_desc(unit_id_1, unit_id_2)
    end
    return utils.compare(rating2, rating1)
end

local function sort_by_melee_potential_asc(unit_id_1, unit_id_2)
    if unit_id_1 == unit_id_2 then return 0 end
    local unit1 = df.unit.find(unit_id_1)
    local unit2 = df.unit.find(unit_id_2)
    if not unit1 then return -1 end
    if not unit2 then return 1 end
    local rating1 = melee_potential(unit1)
    local rating2 = melee_potential(unit2)
    if rating1 == rating2 then
        return sort_by_name_asc(unit_id_1, unit_id_2)
    end
    return utils.compare(rating1, rating2)
end

-- Statistical rating that is bigger for more potent dwarves in long run ranged military training
-- Wounds are not considered!
local function ranged_potential(unit)
    -- Physical attributes
    local agility = unit.body.physical_attrs.AGILITY.max_value
    local toughness = unit.body.physical_attrs.TOUGHNESS.max_value
    local endurance = unit.body.physical_attrs.ENDURANCE.max_value

    -- Mental attributes
    local focus = unit.status.current_soul.mental_attrs.FOCUS.max_value
    local willpower = unit.status.current_soul.mental_attrs.WILLPOWER.max_value
    local spatialSense = unit.status.current_soul.mental_attrs.SPATIAL_SENSE.max_value
    local kinestheticSense = unit.status.current_soul.mental_attrs.KINESTHETIC_SENSE.max_value

<<<<<<< HEAD
    -- Ranged potential formula
    local rating = agility*3.9 + kinestheticSense*3 + spatialSense*2.9 + toughness*0.9 
    + focus*0.7 + endurance*0.7 + willpower*0.6
=======
    local rating = strength + agility*4 + toughness + endurance + recuperation/2
    + diseaseResistance/2 - bodySize/2
    + kinestheticSense + willpower + spatialSense*3 + focus
>>>>>>> 771d7f6c
    return rating
end

local function sort_by_ranged_potential_desc(unit_id_1, unit_id_2)
    if unit_id_1 == unit_id_2 then return 0 end
    local unit1 = df.unit.find(unit_id_1)
    local unit2 = df.unit.find(unit_id_2)
    if not unit1 then return -1 end
    if not unit2 then return 1 end
    local rating1 = ranged_potential(unit1)
    local rating2 = ranged_potential(unit2)
    if rating1 == rating2 then
        return sort_by_name_desc(unit_id_1, unit_id_2)
    end
    return utils.compare(rating2, rating1)
end

local function sort_by_ranged_potential_asc(unit_id_1, unit_id_2)
    if unit_id_1 == unit_id_2 then return 0 end
    local unit1 = df.unit.find(unit_id_1)
    local unit2 = df.unit.find(unit_id_2)
    if not unit1 then return -1 end
    if not unit2 then return 1 end
    local rating1 = ranged_potential(unit1)
    local rating2 = ranged_potential(unit2)
    if rating1 == rating2 then
        return sort_by_name_asc(unit_id_1, unit_id_2)
    end
    return utils.compare(rating1, rating2)
end

-- Statistical rating that is bigger for dwarves that are mentally stable
local function mental_stability(unit)
    local ALTRUISM = unit.status.current_soul.personality.traits.ALTRUISM
    local ANXIETY_PROPENSITY = unit.status.current_soul.personality.traits.ANXIETY_PROPENSITY
    local BRAVERY = unit.status.current_soul.personality.traits.BRAVERY
    local CHEER_PROPENSITY = unit.status.current_soul.personality.traits.CHEER_PROPENSITY
    local CURIOUS = unit.status.current_soul.personality.traits.CURIOUS
    local DISCORD = unit.status.current_soul.personality.traits.DISCORD
    local DUTIFULNESS = unit.status.current_soul.personality.traits.DUTIFULNESS
    local EMOTIONALLY_OBSESSIVE = unit.status.current_soul.personality.traits.EMOTIONALLY_OBSESSIVE
    local HUMOR = unit.status.current_soul.personality.traits.HUMOR
    local LOVE_PROPENSITY = unit.status.current_soul.personality.traits.LOVE_PROPENSITY
    local PERSEVERENCE = unit.status.current_soul.personality.traits.PERSEVERENCE
    local POLITENESS = unit.status.current_soul.personality.traits.POLITENESS
    local PRIVACY = unit.status.current_soul.personality.traits.PRIVACY
    local STRESS_VULNERABILITY = unit.status.current_soul.personality.traits.STRESS_VULNERABILITY
    local TOLERANT = unit.status.current_soul.personality.traits.TOLERANT

    local CRAFTSMANSHIP = setbelief.getUnitBelief(unit, df.value_type['CRAFTSMANSHIP'])
    local FAMILY = setbelief.getUnitBelief(unit, df.value_type['FAMILY'])
    local HARMONY = setbelief.getUnitBelief(unit, df.value_type['HARMONY'])
    local INDEPENDENCE = setbelief.getUnitBelief(unit, df.value_type['INDEPENDENCE'])
    local KNOWLEDGE = setbelief.getUnitBelief(unit, df.value_type['KNOWLEDGE'])
    local LEISURE_TIME = setbelief.getUnitBelief(unit, df.value_type['LEISURE_TIME'])
    local NATURE = setbelief.getUnitBelief(unit, df.value_type['NATURE'])
    local SKILL = setbelief.getUnitBelief(unit, df.value_type['SKILL'])

    -- Calculate the rating using the defined variables
    local rating = (CRAFTSMANSHIP * -0.01) + (FAMILY * -0.09) + (HARMONY * 0.05)
                 + (INDEPENDENCE * 0.06) + (KNOWLEDGE * -0.30) + (LEISURE_TIME * 0.24)
                 + (NATURE * 0.27) + (SKILL * -0.21) + (ALTRUISM * 0.13)
                 + (ANXIETY_PROPENSITY * -0.06) + (BRAVERY * 0.06)
                 + (CHEER_PROPENSITY * 0.41) + (CURIOUS * -0.06) + (DISCORD * 0.14)
                 + (DUTIFULNESS * -0.03) + (EMOTIONALLY_OBSESSIVE * -0.13)
                 + (HUMOR * -0.05) + (LOVE_PROPENSITY * 0.15) + (PERSEVERENCE * -0.07)
                 + (POLITENESS * -0.14) + (PRIVACY * 0.03) + (STRESS_VULNERABILITY * -0.20)
                 + (TOLERANT * -0.11)

    return rating
end


local function sort_by_mental_stability_desc(unit_id_1, unit_id_2)
    if unit_id_1 == unit_id_2 then return 0 end
    local unit1 = df.unit.find(unit_id_1)
    local unit2 = df.unit.find(unit_id_2)
    if not unit1 then return -1 end
    if not unit2 then return 1 end
    local rating1 = mental_stability(unit1)
    local rating2 = mental_stability(unit2)
    if rating1 == rating2 then
        return sort_by_name_desc(unit_id_1, unit_id_2)
    end
    return utils.compare(rating2, rating1)
end

local function sort_by_mental_stability_asc(unit_id_1, unit_id_2)
    if unit_id_1 == unit_id_2 then return 0 end
    local unit1 = df.unit.find(unit_id_1)
    local unit2 = df.unit.find(unit_id_2)
    if not unit1 then return -1 end
    if not unit2 then return 1 end
    local rating1 = mental_stability(unit1)
    local rating2 = mental_stability(unit2)
    if rating1 == rating2 then
        return sort_by_name_asc(unit_id_1, unit_id_2)
    end
    return utils.compare(rating1, rating2)
end

local SORT_FNS = {
    sort_by_any_melee_desc=make_sort_by_skill_list_desc(MELEE_WEAPON_SKILLS),
    sort_by_any_melee_asc=make_sort_by_skill_list_asc(MELEE_WEAPON_SKILLS),
    sort_by_any_ranged_desc=make_sort_by_skill_list_desc(RANGED_WEAPON_SKILLS),
    sort_by_any_ranged_asc=make_sort_by_skill_list_asc(RANGED_WEAPON_SKILLS),
    sort_by_leadership_desc=make_sort_by_skill_list_desc(LEADERSHIP_SKILLS),
    sort_by_leadership_asc=make_sort_by_skill_list_asc(LEADERSHIP_SKILLS),
    sort_by_axe_desc=make_sort_by_skill_desc(df.job_skill.AXE),
    sort_by_axe_asc=make_sort_by_skill_asc(df.job_skill.AXE),
    sort_by_sword_desc=make_sort_by_skill_desc(df.job_skill.SWORD),
    sort_by_sword_asc=make_sort_by_skill_asc(df.job_skill.SWORD),
    sort_by_mace_desc=make_sort_by_skill_desc(df.job_skill.MACE),
    sort_by_mace_asc=make_sort_by_skill_asc(df.job_skill.MACE),
    sort_by_hammer_desc=make_sort_by_skill_desc(df.job_skill.HAMMER),
    sort_by_hammer_asc=make_sort_by_skill_asc(df.job_skill.HAMMER),
    sort_by_spear_desc=make_sort_by_skill_desc(df.job_skill.SPEAR),
    sort_by_spear_asc=make_sort_by_skill_asc(df.job_skill.SPEAR),
    sort_by_crossbow_desc=make_sort_by_skill_desc(df.job_skill.CROSSBOW),
    sort_by_crossbow_asc=make_sort_by_skill_asc(df.job_skill.CROSSBOW),
}

-- ----------------------
-- SquadAssignmentOverlay
--

SquadAssignmentOverlay = defclass(SquadAssignmentOverlay, overlay.OverlayWidget)
SquadAssignmentOverlay.ATTRS{
    default_pos={x=-33, y=40},
    default_enabled=true,
    viewscreens='dwarfmode/UnitSelector/SQUAD_FILL_POSITION',
    frame={w=74, h=9},
    frame_style=gui.FRAME_PANEL,
    frame_background=gui.CLEAR_PEN,
}

function SquadAssignmentOverlay:init()
    self.dirty = true

    self:addviews{
        widgets.CycleHotkeyLabel{
            view_id='sort',
            frame={l=0, t=0, w=29},
            label='Sort by:',
            key='CUSTOM_SHIFT_S',
            options={
                {label='any melee skill'..CH_DN, value=SORT_FNS.sort_by_any_melee_desc, pen=COLOR_GREEN},
                {label='any melee skill'..CH_UP, value=SORT_FNS.sort_by_any_melee_asc, pen=COLOR_YELLOW},
                {label='any ranged skill'..CH_DN, value=SORT_FNS.sort_by_any_ranged_desc, pen=COLOR_GREEN},
                {label='any ranged skill'..CH_UP, value=SORT_FNS.sort_by_any_ranged_asc, pen=COLOR_YELLOW},
                {label='any leader skill'..CH_DN, value=SORT_FNS.sort_by_leadership_desc, pen=COLOR_GREEN},
                {label='any leader skill'..CH_UP, value=SORT_FNS.sort_by_leadership_asc, pen=COLOR_YELLOW},
                {label='name'..CH_DN, value=sort_by_name_desc, pen=COLOR_GREEN},
                {label='name'..CH_UP, value=sort_by_name_asc, pen=COLOR_YELLOW},
                {label='migrant wave'..CH_DN, value=sort_by_migrant_wave_desc, pen=COLOR_GREEN},
                {label='migrant wave'..CH_UP, value=sort_by_migrant_wave_asc, pen=COLOR_YELLOW},
                {label='stress'..CH_DN, value=sort_by_stress_desc, pen=COLOR_GREEN},
                {label='stress'..CH_UP, value=sort_by_stress_asc, pen=COLOR_YELLOW},
                {label='axe skill'..CH_DN, value=SORT_FNS.sort_by_axe_desc, pen=COLOR_GREEN},
                {label='axe skill'..CH_UP, value=SORT_FNS.sort_by_axe_asc, pen=COLOR_YELLOW},
                {label='sword skill'..CH_DN, value=SORT_FNS.sort_by_sword_desc, pen=COLOR_GREEN},
                {label='sword skill'..CH_UP, value=SORT_FNS.sort_by_sword_asc, pen=COLOR_YELLOW},
                {label='mace skill'..CH_DN, value=SORT_FNS.sort_by_mace_desc, pen=COLOR_GREEN},
                {label='mace skill'..CH_UP, value=SORT_FNS.sort_by_mace_asc, pen=COLOR_YELLOW},
                {label='hammer skill'..CH_DN, value=SORT_FNS.sort_by_hammer_desc, pen=COLOR_GREEN},
                {label='hammer skill'..CH_UP, value=SORT_FNS.sort_by_hammer_asc, pen=COLOR_YELLOW},
                {label='spear skill'..CH_DN, value=SORT_FNS.sort_by_spear_desc, pen=COLOR_GREEN},
                {label='spear skill'..CH_UP, value=SORT_FNS.sort_by_spear_asc, pen=COLOR_YELLOW},
                {label='crossbow skill'..CH_DN, value=SORT_FNS.sort_by_crossbow_desc, pen=COLOR_GREEN},
                {label='crossbow skill'..CH_UP, value=SORT_FNS.sort_by_crossbow_asc, pen=COLOR_YELLOW},
                {label='melee potential'..CH_DN, value=sort_by_melee_potential_desc, pen=COLOR_GREEN},
                {label='melee potential'..CH_UP, value=sort_by_melee_potential_asc, pen=COLOR_YELLOW},
                {label='ranged potential'..CH_DN, value=sort_by_ranged_potential_desc, pen=COLOR_GREEN},
                {label='ranged potential'..CH_UP, value=sort_by_ranged_potential_asc, pen=COLOR_YELLOW},
                {label='mental stability'..CH_DN, value=sort_by_mental_stability_desc, pen=COLOR_GREEN},
                {label='mental stability'..CH_UP, value=sort_by_mental_stability_asc, pen=COLOR_YELLOW},
            },
            initial_option=SORT_FNS.sort_by_any_melee_desc,
            on_change=self:callback('refresh_list', 'sort'),
        },
        widgets.EditField{
            view_id='search',
            frame={l=32, t=0},
            label_text='Search: ',
            on_char=function(ch) return ch:match('[%l _-]') end,
            on_change=function() self:refresh_list() end,
        },
        widgets.Panel{
            frame={t=2, l=0, r=0, b=0},
            subviews={
                widgets.CycleHotkeyLabel{
                    view_id='sort_any_melee',
                    frame={t=0, l=0, w=10},
                    options={
                        {label='any melee', value=sort_noop},
                        {label='any melee'..CH_DN, value=SORT_FNS.sort_by_any_melee_desc, pen=COLOR_GREEN},
                        {label='any melee'..CH_UP, value=SORT_FNS.sort_by_any_melee_asc, pen=COLOR_YELLOW},
                    },
                    initial_option=SORT_FNS.sort_by_any_melee_desc,
                    option_gap=0,
                    on_change=self:callback('refresh_list', 'sort_any_melee'),
                },
                widgets.CycleHotkeyLabel{
                    view_id='sort_any_ranged',
                    frame={t=0, l=13, w=11},
                    options={
                        {label='any ranged', value=sort_noop},
                        {label='any ranged'..CH_DN, value=SORT_FNS.sort_by_any_ranged_desc, pen=COLOR_GREEN},
                        {label='any ranged'..CH_UP, value=SORT_FNS.sort_by_any_ranged_asc, pen=COLOR_YELLOW},
                    },
                    option_gap=0,
                    on_change=self:callback('refresh_list', 'sort_any_ranged'),
                },
                widgets.CycleHotkeyLabel{
                    view_id='sort_leadership',
                    frame={t=0, l=27, w=11},
                    options={
                        {label='leadership', value=sort_noop},
                        {label='leadership'..CH_DN, value=SORT_FNS.sort_by_leadership_desc, pen=COLOR_GREEN},
                        {label='leadership'..CH_UP, value=SORT_FNS.sort_by_leadership_asc, pen=COLOR_YELLOW},
                    },
                    option_gap=0,
                    on_change=self:callback('refresh_list', 'sort_leadership'),
                },
                widgets.CycleHotkeyLabel{
                    view_id='sort_name',
                    frame={t=0, l=41, w=5},
                    options={
                        {label='name', value=sort_noop},
                        {label='name'..CH_DN, value=sort_by_name_desc, pen=COLOR_GREEN},
                        {label='name'..CH_UP, value=sort_by_name_asc, pen=COLOR_YELLOW},
                    },
                    option_gap=0,
                    on_change=self:callback('refresh_list', 'sort_name'),
                },
                widgets.CycleHotkeyLabel{
                    view_id='sort_migrant_wave',
                    frame={t=0, l=49, w=13},
                    options={
                        {label='migrant wave', value=sort_noop},
                        {label='migrant wave'..CH_DN, value=sort_by_migrant_wave_desc, pen=COLOR_GREEN},
                        {label='migrant wave'..CH_UP, value=sort_by_migrant_wave_asc, pen=COLOR_YELLOW},
                    },
                    option_gap=0,
                    on_change=self:callback('refresh_list', 'sort_migrant_wave'),
                },
                widgets.CycleHotkeyLabel{
                    view_id='sort_stress',
                    frame={t=0, l=65, w=7},
                    options={
                        {label='stress', value=sort_noop},
                        {label='stress'..CH_DN, value=sort_by_stress_desc, pen=COLOR_GREEN},
                        {label='stress'..CH_UP, value=sort_by_stress_asc, pen=COLOR_YELLOW},
                    },
                    option_gap=0,
                    on_change=self:callback('refresh_list', 'sort_stress'),
                },
                widgets.CycleHotkeyLabel{
                    view_id='sort_axe',
                    frame={t=2, l=2, w=4},
                    options={
                        {label='axe', value=sort_noop},
                        {label='axe'..CH_DN, value=SORT_FNS.sort_by_axe_desc, pen=COLOR_GREEN},
                        {label='axe'..CH_UP, value=SORT_FNS.sort_by_axe_asc, pen=COLOR_YELLOW},
                    },
                    option_gap=0,
                    on_change=self:callback('refresh_list', 'sort_axe'),
                },
                widgets.CycleHotkeyLabel{
                    view_id='sort_sword',
                    frame={t=2, l=9, w=6},
                    options={
                        {label='sword', value=sort_noop},
                        {label='sword'..CH_DN, value=SORT_FNS.sort_by_sword_desc, pen=COLOR_GREEN},
                        {label='sword'..CH_UP, value=SORT_FNS.sort_by_sword_asc, pen=COLOR_YELLOW},
                    },
                    option_gap=0,
                    on_change=self:callback('refresh_list', 'sort_sword'),
                },
                widgets.CycleHotkeyLabel{
                    view_id='sort_mace',
                    frame={t=2, l=18, w=5},
                    options={
                        {label='mace', value=sort_noop},
                        {label='mace'..CH_DN, value=SORT_FNS.sort_by_mace_desc, pen=COLOR_GREEN},
                        {label='mace'..CH_UP, value=SORT_FNS.sort_by_mace_asc, pen=COLOR_YELLOW},
                    },
                    option_gap=0,
                    on_change=self:callback('refresh_list', 'sort_mace'),
                },
                widgets.CycleHotkeyLabel{
                    view_id='sort_hammer',
                    frame={t=2, l=25, w=7},
                    options={
                        {label='hammer', value=sort_noop},
                        {label='hammer'..CH_DN, value=SORT_FNS.sort_by_hammer_desc, pen=COLOR_GREEN},
                        {label='hammer'..CH_UP, value=SORT_FNS.sort_by_hammer_asc, pen=COLOR_YELLOW},
                    },
                    option_gap=0,
                    on_change=self:callback('refresh_list', 'sort_hammer'),
                },
                widgets.CycleHotkeyLabel{
                    view_id='sort_spear',
                    frame={t=2, l=36, w=6},
                    options={
                        {label='spear', value=sort_noop},
                        {label='spear'..CH_DN, value=SORT_FNS.sort_by_spear_desc, pen=COLOR_GREEN},
                        {label='spear'..CH_UP, value=SORT_FNS.sort_by_spear_asc, pen=COLOR_YELLOW},
                    },
                    option_gap=0,
                    on_change=self:callback('refresh_list', 'sort_spear'),
                },
                widgets.CycleHotkeyLabel{
                    view_id='sort_crossbow',
                    frame={t=2, l=45, w=9},
                    options={
                        {label='crossbow', value=sort_noop},
                        {label='crossbow'..CH_DN, value=SORT_FNS.sort_by_crossbow_desc, pen=COLOR_GREEN},
                        {label='crossbow'..CH_UP, value=SORT_FNS.sort_by_crossbow_asc, pen=COLOR_YELLOW},
                    },
                    option_gap=0,
                    on_change=self:callback('refresh_list', 'sort_crossbow'),
                },
                widgets.CycleHotkeyLabel{
                    view_id='sort_melee_potential',
                    frame={t=4, l=2, w=16},
                    options={
                        {label='melee potential', value=sort_noop},
                        {label='melee potential'..CH_DN, value=sort_by_melee_potential_desc, pen=COLOR_GREEN},
                        {label='melee potential'..CH_UP, value=sort_by_melee_potential_asc, pen=COLOR_YELLOW},
                    },
                    option_gap=0,
                    on_change=self:callback('refresh_list', 'sort_melee_potential'),
                },
                widgets.CycleHotkeyLabel{
                    view_id='sort_ranged_potential',
                    frame={t=4, l=21, w=17},
                    options={
                        {label='ranged potential', value=sort_noop},
                        {label='ranged potential'..CH_DN, value=sort_by_ranged_potential_desc, pen=COLOR_GREEN},
                        {label='ranged potential'..CH_UP, value=sort_by_ranged_potential_asc, pen=COLOR_YELLOW},
                    },
                    option_gap=0,
                    on_change=self:callback('refresh_list', 'sort_ranged_potential'),
                },
                widgets.CycleHotkeyLabel{
                    view_id='sort_mental_stability',
                    frame={t=4, l=41, w=17},
                    options={
                        {label='mental stability', value=sort_noop},
                        {label='mental stability'..CH_DN, value=sort_by_mental_stability_desc, pen=COLOR_GREEN},
                        {label='mental stability'..CH_UP, value=sort_by_mental_stability_asc, pen=COLOR_YELLOW},
                    },
                    option_gap=0,
                    on_change=self:callback('refresh_list', 'sort_mental_stability'),
                },
            }
        },
    }
end

local function normalize_search_key(search_key)
    local out = ''
    for c in dfhack.toSearchNormalized(search_key):gmatch("[%w%s]") do
        out = out .. c:lower()
    end
    return out
end

local function filter_matches(unit_id, search)
    if unit_id == -1 then return true end
    local unit = df.unit.find(unit_id)
    if not unit then return true end
    local search_key = dfhack.TranslateName(dfhack.units.getVisibleName(unit))
    if unit.status.current_soul then
        for _,skill in ipairs(unit.status.current_soul.skills) do
            search_key = (search_key or '') .. ' ' .. (df.job_skill[skill.id] or '')
        end
    end
    return normalize_search_key(search_key):find(dfhack.toSearchNormalized(search))
end

local unit_selector = df.global.game.main_interface.unit_selector

-- this function uses the unused itemid and selected vectors to keep state,
-- taking advantage of the fact that they are reset by DF when the list of units changes
local function filter_vector(search, prev_search)
    local unid_is_filtered = #unit_selector.selected >= 0 and unit_selector.selected[0] ~= 0
    if #search == 0 or #unit_selector.selected == 0 then
        if not unid_is_filtered then
            -- we haven't modified the unid vector; nothing to do here
            return
        end
        -- restore the unid vector
        unit_selector.unid:assign(unit_selector.itemid)
        -- clear our "we meddled" flag
        unit_selector.selected[0] = 0
        return
    end
    if unid_is_filtered and search == prev_search then
        -- prev filter still stands
        return
    end
    if unid_is_filtered then
        -- restore the unid vector
        unit_selector.unid:assign(unit_selector.itemid)
    else
        -- save the unid vector and set our meddle flag
        unit_selector.itemid:assign(unit_selector.unid)
        unit_selector.selected[0] = 1
    end
    -- do the actual filtering
    for idx=#unit_selector.unid-1,0,-1 do
        if not filter_matches(unit_selector.unid[idx], search) then
            unit_selector.unid:erase(idx)
        end
    end
end

local SORT_WIDGET_NAMES = {
    'sort',
    'sort_any_melee',
    'sort_any_ranged',
    'sort_leadership',
    'sort_name',
    'sort_migrant_wave',
    'sort_stress',
    'sort_axe',
    'sort_sword',
    'sort_mace',
    'sort_hammer',
    'sort_spear',
    'sort_crossbow',
    'sort_melee_potential',
    'sort_ranged_potential',
    'sort_mental_stability',
}

function SquadAssignmentOverlay:refresh_list(sort_widget, sort_fn)
    sort_widget = sort_widget or 'sort'
    sort_fn = sort_fn or self.subviews.sort:getOptionValue()
    if sort_fn == sort_noop then
        self.subviews[sort_widget]:cycle()
        return
    end
    for _,widget_name in ipairs(SORT_WIDGET_NAMES) do
        self.subviews[widget_name]:setOption(sort_fn)
    end
    local search = self.subviews.search.text
    filter_vector(search, self.prev_search)
    self.prev_search = search
    utils.sort_vector(unit_selector.unid, nil, sort_fn)
end

function SquadAssignmentOverlay:onInput(keys)
    if keys._MOUSE_R_DOWN or
        keys._MOUSE_L_DOWN and not self:getMouseFramePos()
    then
        -- if any click is made outside of our window, we may need to refresh our list
        self.dirty = true
    end
    return SquadAssignmentOverlay.super.onInput(self, keys)
end

function SquadAssignmentOverlay:onRenderFrame(dc, frame_rect)
    SquadAssignmentOverlay.super.onRenderFrame(self, dc, frame_rect)
    if self.dirty then
        self:refresh_list()
        self.dirty = false
    end
end

OVERLAY_WIDGETS = {
    squad_assignment=SquadAssignmentOverlay,
}

--[[
local utils = require('utils')
local units = require('plugins.sort.units')
local items = require('plugins.sort.items')

orders = orders or {}
orders.units = units.orders
orders.items = items.orders

function parse_ordering_spec(type,...)
    local group = orders[type]
    if group == nil then
        dfhack.printerr('Invalid ordering class: '..tostring(type))
        return nil
    end

    local specs = table.pack(...)
    local rv = { }

    for _,spec in ipairs(specs) do
        local nil_first = false
        if string.sub(spec,1,1) == '<' then
            nil_first = true
            spec = string.sub(spec,2)
        end

        local reverse = false
        if string.sub(spec,1,1) == '>' then
            reverse = true
            spec = string.sub(spec,2)
        end

        local cm = group[spec]

        if cm == nil then
            dfhack.printerr('Unknown order for '..type..': '..tostring(spec))
            return nil
        end

        if nil_first or reverse then
            cm = copyall(cm)
            cm.nil_first = nil_first
            cm.reverse = reverse
        end

        rv[#rv+1] = cm
    end

    return rv
end

make_sort_order = utils.make_sort_order
]]

return _ENV<|MERGE_RESOLUTION|>--- conflicted
+++ resolved
@@ -220,16 +220,9 @@
     local spatialSense = unit.status.current_soul.mental_attrs.SPATIAL_SENSE.max_value
     local kinestheticSense = unit.status.current_soul.mental_attrs.KINESTHETIC_SENSE.max_value
 
-<<<<<<< HEAD
     -- Melee potential rating
     local rating = strength*5.8 + kinestheticSense*3.7 + bodySize*2 + agility*2 + endurance*1.8
     + willpower*1.5 * spatialSense*1.5 + toughness*1.5
-=======
-    -- strength/bodysize is a dirty approximation of momentum formula
-    local rating = 10000*strength/bodySize + strength*4 + agility*3 + toughness
-    + endurance + recuperation/3 + diseaseResistance/3
-    + kinestheticSense*3 + willpower/2 + spatialSense/2 + focus/4
->>>>>>> 771d7f6c
     return rating
 end
 
@@ -275,15 +268,9 @@
     local spatialSense = unit.status.current_soul.mental_attrs.SPATIAL_SENSE.max_value
     local kinestheticSense = unit.status.current_soul.mental_attrs.KINESTHETIC_SENSE.max_value
 
-<<<<<<< HEAD
     -- Ranged potential formula
     local rating = agility*3.9 + kinestheticSense*3 + spatialSense*2.9 + toughness*0.9 
     + focus*0.7 + endurance*0.7 + willpower*0.6
-=======
-    local rating = strength + agility*4 + toughness + endurance + recuperation/2
-    + diseaseResistance/2 - bodySize/2
-    + kinestheticSense + willpower + spatialSense*3 + focus
->>>>>>> 771d7f6c
     return rating
 end
 
