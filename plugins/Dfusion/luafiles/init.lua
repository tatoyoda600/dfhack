--- conflicted
+++ resolved
@@ -1,9 +1,6 @@
-<<<<<<< HEAD
-=======
 function print(msg)
 	Console.print(tostring(msg).."\n")
 end
->>>>>>> 531704da
 function err(msg) --make local maybe...
 	print(msg)
 	print(debug.traceback())
