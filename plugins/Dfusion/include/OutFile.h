#ifndef OUTFILE_H
#define OUTFILE_H
#include <string>
#include <fstream>
#include <iostream>
#include <map>
#include <vector>
namespace OutFile
{
struct Header
{
        unsigned short machinetype;
        unsigned short sectioncount;
        unsigned long time;
        unsigned long symbolptr;
        unsigned long symbolcount;
        unsigned short opthead;
        unsigned short flags;
     void PrintData()
    {
        std::cout<<"Symbol start:"<<symbolptr<<"\n";
    }
};
struct Section
{
    char name[8];
    unsigned long Vsize;
    unsigned long Vstart;
    unsigned long size;
    unsigned long start;
    unsigned long ptrRel;
    unsigned long ptrLine;
    unsigned short numRel;
    unsigned short numLine;
    unsigned long flags;
    void PrintData()
    {
        std::cout<<name<<" size:"<<size<<" start:"<<start<<"\n";
    }
};
struct Symbol
{

    std::string name;
    unsigned long pos;
    unsigned short sectnumb;
    unsigned short type;
    unsigned char storageclass;
    unsigned char auxsymbs;
    //char unk2[6];
    void Read(std::iostream &s,unsigned long strptr)
    {
        union
        {
            char buf[8];
            struct
            {
            unsigned long zeros;
            unsigned long strptr;
            };

        }data;

        s.read((char*)&data,8);
        s.read((char*)&pos,4);
        s.read((char*)&sectnumb,2);
        s.read((char*)&type,2);
        s.read((char*)&storageclass,1);
        s.read((char*)&auxsymbs,1);
        if(data.zeros!=0)
        {
            name=data.buf;
            name=name.substr(0,8);
        }
        else
        {
            //name="";
            //std::cout<<"Name in symbol table\n";
            char buf[256];
            s.seekg(strptr+data.strptr);
            s.get(buf,256,'\0');
            name=buf;
        }

        //s.seekp(6,std::ios::cur);
    }
    void PrintData()
    {
        std::cout<<name<<" section:"<<sectnumb<<" pos:"<<pos<<"\n";
    }
};
struct Relocation
{
    unsigned long  ptr;
    unsigned long  tblIndex;
    unsigned short type;
};
typedef std::vector<Symbol> vSymbol;
class File
{
public:
    File(std::string path);
    virtual ~File();

    void GetText(char *ptr);
    size_t GetTextSize();
    void LoadSymbols();
<<<<<<< HEAD
    const vSymbol &GetSymbols(){LoadSymbols();return symbols;};
=======
    const vSymbol& GetSymbols(){LoadSymbols();return symbols;};
>>>>>>> ce8ada44
    void PrintSymbols();
    void PrintRelocations();
protected:
private:
    typedef std::map<std::string,Section> secMap;

    secMap sections;
    vSymbol symbols;
    Section &GetSection(std::string name);

    std::fstream mystream;
    Header myhead;
   // Section Text;
    //Section Data;
   // Section Bss;
};
}
#endif // OUTFILE_H<|MERGE_RESOLUTION|>--- conflicted
+++ resolved
@@ -105,11 +105,7 @@
     void GetText(char *ptr);
     size_t GetTextSize();
     void LoadSymbols();
-<<<<<<< HEAD
-    const vSymbol &GetSymbols(){LoadSymbols();return symbols;};
-=======
     const vSymbol& GetSymbols(){LoadSymbols();return symbols;};
->>>>>>> ce8ada44
     void PrintSymbols();
     void PrintRelocations();
 protected:
