INCLUDE(Plugins.cmake)

OPTION(BUILD_STONESENSE "Build stonesense (needs a checkout first)." OFF)
if(BUILD_STONESENSE)
    add_subdirectory (stonesense)
endif()

OPTION(BUILD_ISOWORLD "Build isoworld (needs a checkout first)." OFF)
if(BUILD_ISOWORLD)
    add_subdirectory (isoworld)
    IF(UNIX)
        if (APPLE)
            #TODO: add an OSX runner script
        else()
        # On linux, copy our version of the df launch script which sets LD_PRELOAD
        install(PROGRAMS ${dfhack_SOURCE_DIR}/package/linux/runisoworld
            DESTINATION .)
        endif()
    ENDIF()
endif()

OPTION(BUILD_DEV_PLUGINS "Build developer plugins." OFF)
if(BUILD_DEV_PLUGINS)
    add_subdirectory (devel)
endif()

OPTION(BUILD_RUBY "Build ruby binding." ON)
if (BUILD_RUBY)
    add_subdirectory (ruby)
endif()

install(DIRECTORY lua/
        DESTINATION ${DFHACK_LUA_DESTINATION}/plugins
        FILES_MATCHING PATTERN "*.lua")
install(DIRECTORY raw/
        DESTINATION ${DFHACK_DATA_DESTINATION}/raw
        FILES_MATCHING PATTERN "*.txt")
install(DIRECTORY raw/
        DESTINATION ${DFHACK_DATA_DESTINATION}/raw
        FILES_MATCHING PATTERN "*.diff")

# Protobuf
FILE(GLOB PROJECT_PROTOS ${CMAKE_CURRENT_SOURCE_DIR}/proto/*.proto)

STRING(REPLACE ".proto" ".pb.cc" PROJECT_PROTO_SRCS "${PROJECT_PROTOS}")
STRING(REPLACE ".proto" ".pb.h" PROJECT_PROTO_HDRS "${PROJECT_PROTOS}")
STRING(REPLACE "/proto/" "/proto/tmp/" PROJECT_PROTO_TMP_FILES "${PROJECT_PROTO_SRCS};${PROJECT_PROTO_HDRS}")
SET_SOURCE_FILES_PROPERTIES(${PROJECT_PROTO_SRCS} ${PROJECT_PROTO_HDRS}
    PROPERTIES GENERATED TRUE)

# Force a re-gen if any *.pb.* files are missing
# (only runs when cmake is run, but better than nothing)
FOREACH(file IN LISTS PROJECT_PROTO_SRCS PROJECT_PROTO_HDRS)
    IF(NOT EXISTS ${file})
        # MESSAGE("Resetting generate_proto because '${file}' is missing")
        FILE(REMOVE ${PROJECT_PROTO_TMP_FILES})
        BREAK()
    ENDIF()
ENDFOREACH()

ADD_CUSTOM_COMMAND(
    OUTPUT ${PROJECT_PROTO_TMP_FILES}
    COMMAND protoc-bin -I=${dfhack_SOURCE_DIR}/library/proto/
                       -I=${CMAKE_CURRENT_SOURCE_DIR}/proto/
            --cpp_out=${CMAKE_CURRENT_SOURCE_DIR}/proto/tmp/
            ${PROJECT_PROTOS}
    COMMAND ${PERL_EXECUTABLE} ${CMAKE_SOURCE_DIR}/depends/copy-if-different.pl
            ${PROJECT_PROTO_TMP_FILES}
            ${CMAKE_CURRENT_SOURCE_DIR}/proto/
    COMMENT "Generating plugin protobufs"
    DEPENDS protoc-bin ${PROJECT_PROTOS}
)
ADD_CUSTOM_TARGET(generate_proto DEPENDS ${PROJECT_PROTO_TMP_FILES})

SET_SOURCE_FILES_PROPERTIES( Brushes.h PROPERTIES HEADER_FILE_ONLY TRUE )

ADD_LIBRARY(buildingplan-lib STATIC buildingplan-lib.cpp)
TARGET_LINK_LIBRARIES(buildingplan-lib dfhack)

# Plugins
OPTION(BUILD_SUPPORTED "Build the supported plugins (reveal, probe, etc.)." ON)
if (BUILD_SUPPORTED)
    DFHACK_PLUGIN(3dveins 3dveins.cpp)
    DFHACK_PLUGIN(add-spatter add-spatter.cpp)
    #DFHACK_PLUGIN(advtools advtools.cpp)
    DFHACK_PLUGIN(autochop autochop.cpp)
    DFHACK_PLUGIN(autodump autodump.cpp)
    DFHACK_PLUGIN(autogems autogems.cpp)
    DFHACK_PLUGIN(autohauler autohauler.cpp)
    DFHACK_PLUGIN(autolabor autolabor.cpp)
    DFHACK_PLUGIN(automaterial automaterial.cpp)
    DFHACK_PLUGIN(automelt automelt.cpp)
    DFHACK_PLUGIN(autotrade autotrade.cpp)
    DFHACK_PLUGIN(blueprint blueprint.cpp)
    DFHACK_PLUGIN(burrows burrows.cpp LINK_LIBRARIES lua)
    DFHACK_PLUGIN(building-hacks building-hacks.cpp LINK_LIBRARIES lua)
    DFHACK_PLUGIN(buildingplan buildingplan.cpp LINK_LIBRARIES buildingplan-lib)
    DFHACK_PLUGIN(changeitem changeitem.cpp)
    DFHACK_PLUGIN(changelayer changelayer.cpp)
    DFHACK_PLUGIN(changevein changevein.cpp)
    DFHACK_PLUGIN(cleanconst cleanconst.cpp)
    DFHACK_PLUGIN(cleaners cleaners.cpp)
    DFHACK_PLUGIN(cleanowned cleanowned.cpp)
    DFHACK_PLUGIN(command-prompt command-prompt.cpp)
    DFHACK_PLUGIN(confirm confirm.cpp LINK_LIBRARIES lua)
    DFHACK_PLUGIN(createitem createitem.cpp)
    DFHACK_PLUGIN(cursecheck cursecheck.cpp)
    DFHACK_PLUGIN(deramp deramp.cpp)
    DFHACK_PLUGIN(dig dig.cpp)
    DFHACK_PLUGIN(digFlood digFlood.cpp)
    # add_subdirectory(diggingInvaders)
    DFHACK_PLUGIN(dwarfvet dwarfvet.cpp)
    DFHACK_PLUGIN(dwarfmonitor dwarfmonitor.cpp LINK_LIBRARIES lua)
    DFHACK_PLUGIN(embark-tools embark-tools.cpp)
    DFHACK_PLUGIN(eventful eventful.cpp LINK_LIBRARIES lua)
    DFHACK_PLUGIN(fastdwarf fastdwarf.cpp)
    DFHACK_PLUGIN(filltraffic filltraffic.cpp)
    DFHACK_PLUGIN(fix-armory fix-armory.cpp)
    DFHACK_PLUGIN(fix-unit-occupancy fix-unit-occupancy.cpp)
    DFHACK_PLUGIN(fixveins fixveins.cpp)
    DFHACK_PLUGIN(flows flows.cpp)
    DFHACK_PLUGIN(follow follow.cpp)
    DFHACK_PLUGIN(forceequip forceequip.cpp)
    DFHACK_PLUGIN(fortplan fortplan.cpp LINK_LIBRARIES buildingplan-lib)
    DFHACK_PLUGIN(generated-creature-renamer generated-creature-renamer.cpp)
    DFHACK_PLUGIN(getplants getplants.cpp)
    DFHACK_PLUGIN(hotkeys hotkeys.cpp)
    DFHACK_PLUGIN(infiniteSky infiniteSky.cpp)
    DFHACK_PLUGIN(isoworldremote isoworldremote.cpp PROTOBUFS isoworldremote)
    DFHACK_PLUGIN(jobutils jobutils.cpp)
    DFHACK_PLUGIN(labormanager labormanager.cpp)
    DFHACK_PLUGIN(lair lair.cpp)
    DFHACK_PLUGIN(liquids liquids.cpp Brushes.h LINK_LIBRARIES lua)
    DFHACK_PLUGIN(luasocket luasocket.cpp LINK_LIBRARIES clsocket lua dfhack-tinythread)
    DFHACK_PLUGIN(manipulator manipulator.cpp)
    DFHACK_PLUGIN(misery misery.cpp)
    DFHACK_PLUGIN(mode mode.cpp)
    DFHACK_PLUGIN(mousequery mousequery.cpp)
<<<<<<< HEAD
    DFHACK_PLUGIN(orders orders.cpp LINK_LIBRARIES jsoncpp)
=======
    DFHACK_PLUGIN(pathable pathable.cpp LINK_LIBRARIES lua)
>>>>>>> 070dfa18
    DFHACK_PLUGIN(petcapRemover petcapRemover.cpp)
    DFHACK_PLUGIN(plants plants.cpp)
    DFHACK_PLUGIN(probe probe.cpp)
    DFHACK_PLUGIN(prospector prospector.cpp)
    DFHACK_PLUGIN(power-meter power-meter.cpp LINK_LIBRARIES lua)
    DFHACK_PLUGIN(regrass regrass.cpp)
    add_subdirectory(remotefortressreader)
    DFHACK_PLUGIN(rename rename.cpp LINK_LIBRARIES lua PROTOBUFS rename)
    add_subdirectory(rendermax)
    DFHACK_PLUGIN(resume resume.cpp)
    DFHACK_PLUGIN(reveal reveal.cpp)
    DFHACK_PLUGIN(search search.cpp)
    DFHACK_PLUGIN(seedwatch seedwatch.cpp)
    DFHACK_PLUGIN(showmood showmood.cpp)
    DFHACK_PLUGIN(siege-engine siege-engine.cpp LINK_LIBRARIES lua)
    DFHACK_PLUGIN(sort sort.cpp LINK_LIBRARIES lua)
    DFHACK_PLUGIN(steam-engine steam-engine.cpp)
    DFHACK_PLUGIN(stockflow stockflow.cpp LINK_LIBRARIES lua)
    add_subdirectory(stockpiles)
    DFHACK_PLUGIN(stocks stocks.cpp)
    DFHACK_PLUGIN(strangemood strangemood.cpp)
    DFHACK_PLUGIN(tiletypes tiletypes.cpp Brushes.h)
    DFHACK_PLUGIN(title-folder title-folder.cpp)
    DFHACK_PLUGIN(title-version title-version.cpp)
    DFHACK_PLUGIN(trackstop trackstop.cpp)
    DFHACK_PLUGIN(tubefill tubefill.cpp)
    add_subdirectory(tweak)
    DFHACK_PLUGIN(workflow workflow.cpp LINK_LIBRARIES lua)
    DFHACK_PLUGIN(workNow workNow.cpp)
    DFHACK_PLUGIN(zone zone.cpp LINK_LIBRARIES lua)
endif()

# this is the skeleton plugin. If you want to make your own, make a copy and then change it
OPTION(BUILD_SKELETON "Build the skeleton plugin." OFF)
if(BUILD_SKELETON)
    add_subdirectory(skeleton)
endif()

INCLUDE(CMakeLists.custom.txt)<|MERGE_RESOLUTION|>--- conflicted
+++ resolved
@@ -136,11 +136,8 @@
     DFHACK_PLUGIN(misery misery.cpp)
     DFHACK_PLUGIN(mode mode.cpp)
     DFHACK_PLUGIN(mousequery mousequery.cpp)
-<<<<<<< HEAD
     DFHACK_PLUGIN(orders orders.cpp LINK_LIBRARIES jsoncpp)
-=======
     DFHACK_PLUGIN(pathable pathable.cpp LINK_LIBRARIES lua)
->>>>>>> 070dfa18
     DFHACK_PLUGIN(petcapRemover petcapRemover.cpp)
     DFHACK_PLUGIN(plants plants.cpp)
     DFHACK_PLUGIN(probe probe.cpp)
