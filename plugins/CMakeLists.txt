INCLUDE(Plugins.cmake)

# Dfusion plugin
IF(UNIX)
    OPTION(BUILD_DFUSION "Build DFusion." OFF)
ELSE()
    OPTION(BUILD_DFUSION "Build DFusion." ON)
ENDIF()
if(BUILD_DFUSION)
    add_subdirectory (Dfusion)
endif()

OPTION(BUILD_QTPLUG "Build the experimental Qt plugin." OFF)
if(BUILD_QTPLUG)
    add_subdirectory (qtplug)
endif()

OPTION(BUILD_STONESENSE "Build stonesense (needs a checkout first)." OFF)
if(BUILD_STONESENSE)
    add_subdirectory (stonesense)
endif()

OPTION(BUILD_DEV_PLUGINS "Build developer plugins." OFF)
if(BUILD_DEV_PLUGINS)
    add_subdirectory (devel)
endif()

OPTION(BUILD_SERVER "Build server." OFF)
if(BUILD_SERVER)
    add_subdirectory (server)
endif()

OPTION(BUILD_DF2MC "Build DF2MC (needs a checkout first)." OFF)
if(BUILD_DF2MC)
    add_subdirectory (df2mc)
endif()

OPTION(BUILD_MAPEXPORT "Build map exporter." ON)
if (BUILD_MAPEXPORT)
    add_subdirectory (mapexport)
endif()

OPTION(BUILD_DWARFEXPORT "Build dwarf exporter." ON)
if (BUILD_DWARFEXPORT)
    add_subdirectory (dwarfexport)
endif()

OPTION(BUILD_SUPPORTED "Build the supported plugins (reveal, probe, etc.)." ON)
if (BUILD_SUPPORTED)
    DFHACK_PLUGIN(reveal reveal.cpp)
    DFHACK_PLUGIN(probe probe.cpp)
    DFHACK_PLUGIN(drybuckets drybuckets.cpp)
    DFHACK_PLUGIN(getplants getplants.cpp)
    DFHACK_PLUGIN(plants plants.cpp)
    DFHACK_PLUGIN(fastdwarf fastdwarf.cpp)
    DFHACK_PLUGIN(prospector prospector.cpp)
    DFHACK_PLUGIN(cleaners cleaners.cpp)
    DFHACK_PLUGIN(weather weather.cpp)
    DFHACK_PLUGIN(vdig vdig.cpp)
    DFHACK_PLUGIN(colonies colonies.cpp)
    DFHACK_PLUGIN(mode mode.cpp)
    DFHACK_PLUGIN(liquids liquids.cpp)
    DFHACK_PLUGIN(tiletypes tiletypes.cpp)
    DFHACK_PLUGIN(tubefill tubefill.cpp)
    DFHACK_PLUGIN(autodump autodump.cpp)
    DFHACK_PLUGIN(cleanowned cleanowned.cpp)
    DFHACK_PLUGIN(deramp deramp.cpp)
    DFHACK_PLUGIN(flows flows.cpp)
    DFHACK_PLUGIN(filltraffic filltraffic.cpp)
    DFHACK_PLUGIN(seedwatch seedwatch.cpp)
    DFHACK_PLUGIN(initflags initflags.cpp)
    DFHACK_PLUGIN(stockpiles stockpiles.cpp)
    DFHACK_PLUGIN(rename rename.cpp)
    DFHACK_PLUGIN(jobutils jobutils.cpp)
    DFHACK_PLUGIN(workflow workflow.cpp)
    DFHACK_PLUGIN(showmood showmood.cpp)
    DFHACK_PLUGIN(fixveins fixveins.cpp)
    DFHACK_PLUGIN(fixpositions fixpositions.cpp)
    DFHACK_PLUGIN(follow follow.cpp)
    DFHACK_PLUGIN(changevein changevein.cpp)
    DFHACK_PLUGIN(advtools advtools.cpp)
    DFHACK_PLUGIN(tweak tweak.cpp)
<<<<<<< HEAD
    DFHACK_PLUGIN(feature feature.cpp)
=======
    DFHACK_PLUGIN(lair lair.cpp)
    # not yet. busy with other crud again...
>>>>>>> 3b87f7bd
    #DFHACK_PLUGIN(versionosd versionosd.cpp)
endif()


# this is the skeleton plugin. If you want to make your own, make a copy and then change it
OPTION(BUILD_SKELETON "Build the skeleton plugin." OFF)
if(BUILD_SKELETON)
    add_subdirectory(skeleton)
endif()<|MERGE_RESOLUTION|>--- conflicted
+++ resolved
@@ -80,12 +80,9 @@
     DFHACK_PLUGIN(changevein changevein.cpp)
     DFHACK_PLUGIN(advtools advtools.cpp)
     DFHACK_PLUGIN(tweak tweak.cpp)
-<<<<<<< HEAD
     DFHACK_PLUGIN(feature feature.cpp)
-=======
     DFHACK_PLUGIN(lair lair.cpp)
     # not yet. busy with other crud again...
->>>>>>> 3b87f7bd
     #DFHACK_PLUGIN(versionosd versionosd.cpp)
 endif()
 
