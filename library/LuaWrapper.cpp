/*
https://github.com/peterix/dfhack
Copyright (c) 2009-2011 Petr Mrázek (peterix@gmail.com)

This software is provided 'as-is', without any express or implied
warranty. In no event will the authors be held liable for any
damages arising from the use of this software.

Permission is granted to anyone to use this software for any
purpose, including commercial applications, and to alter it and
redistribute it freely, subject to the following restrictions:

1. The origin of this software must not be misrepresented; you must
not claim that you wrote the original software. If you use this
software in a product, an acknowledgment in the product documentation
would be appreciated but is not required.

2. Altered source versions must be plainly marked as such, and
must not be misrepresented as being the original software.

3. This notice may not be removed or altered from any source
distribution.
*/

#include "Internal.h"

#include <string>
#include <vector>
#include <map>

#include "MemAccess.h"
#include "Core.h"
#include "VersionInfo.h"
#include "tinythread.h"
// must be last due to MS stupidity
#include "DataDefs.h"
#include "DataIdentity.h"
#include "LuaWrapper.h"

#include "MiscUtils.h"

#include <lua.h>
#include <lauxlib.h>

using namespace DFHack;
using namespace DFHack::LuaWrapper;

static luaL_Reg no_functions[] = { { NULL, NULL } };

/**
 * Report an error while accessing a field (index = field name).
 */
void LuaWrapper::field_error(lua_State *state, int index, const char *err, const char *mode)
{
    lua_getfield(state, UPVAL_METATABLE, "__metatable");
    const char *cname = lua_tostring(state, -1);
    const char *fname = index ? lua_tostring(state, index) : "*";
    luaL_error(state, "Cannot %s field %s.%s: %s.",
               mode, (cname ? cname : "?"), (fname ? fname : "?"), err);
}

void DFHack::PushDFObject(lua_State *state, type_identity *type, void *ptr)
{
    push_object_internal(state, type, ptr, false);
}

void *DFHack::GetDFObject(lua_State *state, type_identity *type, int val_index, bool exact_type)
{
    return get_object_internal(state, type, val_index, exact_type, false);
}

/* */

static int change_error(lua_State *state)
{
    luaL_error(state, "Attempt to change a read-only table.\n");
    return 0;
}

/**
 * Wrap a table so that it can't be modified.
 */
static void freeze_table(lua_State *state, bool leave_metatable = false, const char *name = NULL)
{
    // rv = {}; setmetatable(rv, { __index = in, __newindex = change_error, __metatable = name })
    int base = lua_gettop(state);
    lua_newtable(state);
    lua_swap(state);
    lua_setfield(state, base, "__index");
    lua_getfield(state, LUA_REGISTRYINDEX, DFHACK_CHANGEERROR_NAME);
    lua_setfield(state, base, "__newindex");
    lua_newtable(state);
    lua_swap(state);
    lua_dup(state);
    lua_setmetatable(state, base);
    if (name)
    {
        lua_pushstring(state, name);
        lua_setfield(state, -2, "__metatable");
    }
    // result: [frozen table] [metatable]
    if (!leave_metatable)
        lua_pop(state, 1);
}

static void LookupInTable(lua_State *state, const char *tname)
{
    lua_getfield(state, LUA_REGISTRYINDEX, tname);
    lua_swap(state);
    lua_rawget(state, -2);
    lua_remove(state, -2);
}

/**
 * Look up the key on the stack in DFHACK_TYPETABLE;
 * if found, put result on the stack and return true.
 */
bool LuaWrapper::LookupTypeInfo(lua_State *state, bool in_method)
{
    // stack: [lookup key]

    if (in_method)
    {
        lua_rawget(state, UPVAL_TYPETABLE);
    }
    else
    {
        LookupInTable(state, DFHACK_TYPETABLE_NAME);
    }

    // stack: [info]

    if (!lua_islightuserdata(state, -1))
    {
        lua_pop(state, 1);
        return false;
    }
    else
        return true;
}

void LuaWrapper::LookupInTable(lua_State *state, void *id, const char *tname)
{
    lua_getfield(state, LUA_REGISTRYINDEX, tname);
    lua_pushlightuserdata(state, id);
    lua_rawget(state, -2);
    lua_remove(state, -2);
}

void LuaWrapper::SaveInTable(lua_State *state, void *node, const char *tname)
{
    // stack: [info]
    lua_getfield(state, LUA_REGISTRYINDEX, tname);

    lua_pushlightuserdata(state, node);
    lua_pushvalue(state, -3);
    lua_rawset(state, -3);

    lua_pushvalue(state, -2);
    lua_pushlightuserdata(state, node);
    lua_rawset(state, -3);

    lua_pop(state, 1);
    // stack: [info]
}

void LuaWrapper::SaveTypeInfo(lua_State *state, void *node)
{
    SaveInTable(state, node, DFHACK_TYPETABLE_NAME);
}

static void BuildTypeMetatable(lua_State *state, type_identity *type);

/**
 * Push the pointer as DF object ref using metatable on the stack.
 */
void LuaWrapper::push_object_ref(lua_State *state, void *ptr)
{
    // stack: [metatable]
    auto ref = (DFRefHeader*)lua_newuserdata(state, sizeof(DFRefHeader));
    ref->ptr = ptr;

    lua_swap(state);
    lua_setmetatable(state, -2);
    // stack: [userdata]
}

void *LuaWrapper::get_object_ref(lua_State *state, int val_index)
{
    assert(!lua_islightuserdata(state, val_index));

    auto ref = (DFRefHeader*)lua_touserdata(state, val_index);
    return ref->ptr;
}

/**
 * Push the pointer using given identity.
 */
void LuaWrapper::push_object_internal(lua_State *state, type_identity *type, void *ptr, bool in_method)
{
    /*
     * If NULL pointer or no type, push something simple
     */

    if (!ptr || !type)
    {
        if (!ptr)
            lua_pushnil(state);
        else
            lua_pushlightuserdata(state, ptr);

        return;
    }

    /*
     * Resolve actual class using vtable
     */

    if (type->type() == IDTYPE_CLASS)
    {
        virtual_identity *class_vid = virtual_identity::get(virtual_ptr(ptr));
        if (class_vid)
            type = class_vid;
    }

    /*
     * Resolve metatable by identity, and push the object
     */

    lua_pushlightuserdata(state, type); // () -> type

    if (!LookupTypeInfo(state, in_method)) // type -> metatable?
        BuildTypeMetatable(state, type); // () -> metatable

    push_object_ref(state, ptr); // metatable -> userdata
}

static void fetch_container_details(lua_State *state, int meta, type_identity **pitem, int *pcount)
{
    if (!meta) return;

    lua_getfield(state, meta, "_field_identity");
    *pitem = (type_identity*)lua_touserdata(state, -1);
    lua_pop(state, 1);

    if (pcount)
    {
        lua_getfield(state, meta, "_count");
        if (lua_isnumber(state, -1))
            *pcount = lua_tointeger(state, -1);
        lua_pop(state, 1);
    }
}

/**
 * Check if type1 and type2 are compatible, possibly using additional metatable data.
 */
bool LuaWrapper::is_type_compatible(lua_State *state, type_identity *type1, int meta1,
                                    type_identity *type2, int meta2, bool exact_equal)
{
    if (type1 == type2)
        return true;
    if (!exact_equal && !type1)
        return true;
    if (!type1 || !type2)
        return false;

    auto t1 = type1->type();
    if (t1 != type2->type())
        return false;

    switch (t1)
    {
    case IDTYPE_POINTER:
        return is_type_compatible(state,
                                  ((pointer_identity*)type1)->getTarget(), 0,
                                  ((pointer_identity*)type2)->getTarget(), 0,
                                  exact_equal);
        break;

    case IDTYPE_BUFFER:
    {
        auto b1 = (df::buffer_container_identity*)type1;
        auto b2 = (df::buffer_container_identity*)type2;
        type_identity *item1 = b1->getItemType(), *item2 = b2->getItemType();
        int count1 = b1->getSize(), count2 = b2->getSize();

        fetch_container_details(state, meta1, &item1, &count1);
        fetch_container_details(state, meta2, &item2, &count2);

        return item1 && item2 && count1 == count2 &&
               is_type_compatible(state, item1, 0, item2, 0, true);
    }

    case IDTYPE_STL_PTR_VECTOR:
    {
        auto b1 = (df::stl_ptr_vector_identity*)type1;
        auto b2 = (df::stl_ptr_vector_identity*)type2;
        type_identity *item1 = b1->getItemType(), *item2 = b2->getItemType();

        fetch_container_details(state, meta1, &item1, NULL);
        fetch_container_details(state, meta1, &item2, NULL);

        return is_type_compatible(state, item1, 0, item2, 0, exact_equal);
    }

    case IDTYPE_STRUCT:
    case IDTYPE_CLASS:
    {
        auto b1 = (struct_identity*)type1;
        auto b2 = (struct_identity*)type2;

        return (!exact_equal && b1->is_subclass(b2));
    }

    default:
        return false;
    }
}

static bool is_type_compatible(lua_State *state, type_identity *type1, int meta1,
                               int meta2, bool exact_equal)
{
    lua_getfield(state, meta2, "_identity");
    auto type2 = (type_identity*)lua_touserdata(state, -1);
    lua_pop(state, 1);

    return is_type_compatible(state, type1, meta1, type2, meta2, exact_equal);
}

static bool is_type_compatible(lua_State *state, int meta1, int meta2, bool exact_equal)
{
    if (lua_rawequal(state, meta1, meta2))
        return true;

    lua_getfield(state, meta1, "_identity");
    auto type1 = (type_identity*)lua_touserdata(state, -1);
    lua_pop(state, 1);

    return is_type_compatible(state, type1, meta1, meta2, exact_equal);
}

/**
 * Verify that the value matches the identity, and return ptr if so.
 */
void *LuaWrapper::get_object_internal(lua_State *state, type_identity *type, int val_index, bool exact_type, bool in_method)
{
    /*
     * Non-userdata results in NULL; nil for NULL gets handled here too.
     */
    if (!lua_isuserdata(state, val_index))
        return NULL;

    /*
     * Light user data is allowed with null type; otherwise bail out.
     */
    if (!lua_getmetatable(state, val_index)) // () -> metatable?
    {
        if (!type && lua_islightuserdata(state, val_index))
            return lua_touserdata(state, val_index);

        return NULL;
    }

    /*
     * Verify that the metatable is known, and refers to the correct type.
     * Here doing reverse lookup of identity by metatable.
     */
    if (!LookupTypeInfo(state, in_method)) // metatable -> type?
        return NULL;

    if (type && lua_touserdata(state, -1) != type)
    {
        /*
         * If valid but different type, do an intelligent comparison.
         */
        lua_pop(state, 1); // type -> ()
        lua_getmetatable(state, val_index);

        if (!is_type_compatible(state, type, 0, lua_gettop(state), exact_type))
        {
            lua_pop(state, 1); // metatable -> ()
            return NULL;
        }
    }

    lua_pop(state, 1); // type -> ()

    /*
     * Finally decode the reference.
     */
    return get_object_ref(state, val_index);
}

/**
 * Check if the object and metatable are a valid DF reference or type.
 */
static bool is_valid_metatable(lua_State *state, int objidx, int metaidx)
{
    // Verify object type validity
    if (lua_isuserdata(state, objidx))
    {
        lua_pushvalue(state, metaidx);
        lua_rawget(state, UPVAL_TYPETABLE);
    }
    else
    {
        lua_pushvalue(state, objidx);
        LookupInTable(state, DFHACK_TYPEID_TABLE_NAME);
    }

    bool ok = !lua_isnil(state, -1);
    lua_pop(state, 1);
    return ok;
}

/**
 * Given a DF object reference or type, safely retrieve its identity pointer.
 */
type_identity *LuaWrapper::get_object_identity(lua_State *state, int objidx,
                                               const char *ctx, bool allow_type,
                                               bool keep_metatable)
{
    if (!lua_getmetatable(state, objidx))
        luaL_error(state, "Invalid object in %s", ctx);

    if (!allow_type && !lua_isuserdata(state, objidx))
        luaL_error(state, "Object expected in %s", ctx);

    if (!is_valid_metatable(state, objidx, -1))
        luaL_error(state, "Invalid object metatable in %s", ctx);

    // Extract identity from metatable
    lua_getfield(state, -1, "_identity");

    type_identity *id = (type_identity*)lua_touserdata(state, -1);
    if (!id)
        luaL_error(state, "Invalid object identity in %s", ctx);

    lua_pop(state, keep_metatable ? 1 : 2);
    return id;
}

static void check_type_compatible(lua_State *state, int obj1, int obj2,
                                  type_identity **type1, type_identity **type2,
                                  const char *ctx, bool allow_type, bool exact)
{
    int base = lua_gettop(state);

    *type1 = get_object_identity(state, obj1, ctx, allow_type, true);
    *type2 = get_object_identity(state, obj2, ctx, allow_type, true);

    if (!is_type_compatible(state, *type1, base+1, *type2, base+2, exact))
    {
        lua_getfield(state, base+1, "__metatable");
        const char *cname1 = lua_tostring(state, -1);
        lua_getfield(state, base+2, "__metatable");
        const char *cname2 = lua_tostring(state, -1);

        luaL_error(state, "Types %s and %s incompatible in %s", cname1, cname2, ctx);
    }

    lua_pop(state, 2);
}

/**
 * Metamethod: compare two DF object references.
 *
 * Equal if same pointer and same metatable.
 */
static int meta_ptr_compare(lua_State *state)
{
    if (!lua_isuserdata(state, 1) || !lua_isuserdata(state, 2) ||
        !lua_getmetatable(state, 1) || !lua_getmetatable(state, 2) ||
        get_object_ref(state, 1) != get_object_ref(state, 2) ||
        !is_type_compatible(state, 3, 4, true))
    {
        lua_pushboolean(state, false);
        return 1;
    }

    lua_pushboolean(state, true);
    return 1;
}

/**
 * Method: sizeof for DF object references.
 *
 * Returns: size[, address]
 */
static int meta_sizeof(lua_State *state)
{
    int argc = lua_gettop(state);

    if (argc != 1)
        luaL_error(state, "Usage: object:sizeof() or df.sizeof(object)");

    // Two special cases: nil and lightuserdata for NULL and void*
    if (lua_isnil(state, 1))
    {
        lua_pushnil(state);
        lua_pushinteger(state, 0);
        return 2;
    }

    if (lua_islightuserdata(state, 1))
    {
        lua_pushnil(state);
        lua_pushnumber(state, (size_t)lua_touserdata(state, 1));
        return 2;
    }

    type_identity *id = get_object_identity(state, 1, "df.sizeof()", true);

    lua_pushinteger(state, id->byte_size());

    if (lua_isuserdata(state, 1))
    {
        lua_pushnumber(state, (size_t)get_object_ref(state, 1));
        return 2;
    }
    else
        return 1;
}

/**
 * Method: displace for DF object references.
 *
 * Returns: a reference with the same type, but modified address
 */
static int meta_displace(lua_State *state)
{
    int argc = lua_gettop(state);

    bool has_step = (argc >= 3);
    if ((argc < 2 || argc > 3) ||
        !lua_isnumber(state, 2) ||
        (has_step && !lua_isnumber(state, 3)))
    {
        luaL_error(state, "Usage: object:_displace(index[,step]) or df._displace(object,...)");
    }

    int index = lua_tointeger(state, 2);
    int step = has_step ? lua_tointeger(state, 3) : 1;

    // Two special cases: nil and lightuserdata for NULL and void*
    if (lua_isnil(state, 1))
    {
        lua_pushnil(state);
        return 1;
    }

    if (lua_islightuserdata(state, 1))
    {
        if (!has_step)
            luaL_error(state, "Step is mandatory in _displace of void*");

        auto ptr = (uint8_t*)lua_touserdata(state, 1);
        lua_pushlightuserdata(state, ptr + index*step);
        return 1;
    }

    type_identity *id = get_object_identity(state, 1, "df._displace()");

    if (!has_step)
        step = id->byte_size();

    if (index == 0 || step == 0)
    {
        lua_pushvalue(state, 1);
    }
    else
    {
        auto ptr = (uint8_t*)get_object_ref(state, 1);
        lua_getmetatable(state, 1);
        push_object_ref(state, ptr + index*step);
    }

    return 1;
}

/**
 * Method: allocation for DF object references.
 */
static int meta_new(lua_State *state)
{
    int argc = lua_gettop(state);

    if (argc != 1)
        luaL_error(state, "Usage: object:new() or df.new(object)");

    type_identity *id = get_object_identity(state, 1, "df.new()", true);

    void *ptr = id->allocate();
    if (!ptr)
        luaL_error(state, "Cannot allocate %s", id->getFullName().c_str());

    if (lua_isuserdata(state, 1))
    {
        lua_getmetatable(state, 1);
        push_object_ref(state, ptr);

        id->copy(ptr, get_object_ref(state, 1));
    }
    else
        push_object_internal(state, id, ptr);

    return 1;
}

static void invoke_resize(lua_State *state, int table, lua_Integer size)
{
    lua_getfield(state, table, "resize");
    lua_pushvalue(state, table);
    lua_pushinteger(state, size);
    lua_call(state, 2, 0);
}

<<<<<<< HEAD
static void copy_table(lua_State *state, int dest, int src, int skipkey)
{
=======
static void copy_table(lua_State *state, int dest, int src, int skipbase)
{
    // stack: (skipbase) skipkey skipkey |

    int top = lua_gettop(state);

>>>>>>> 06188da3
    lua_pushnil(state);

    while (lua_next(state, src))
    {
<<<<<<< HEAD
        if (lua_equal(state, -2, skipkey))
            lua_pop(state, 1);
        else
=======
        for (int i = skipbase+1; i <= top; i++)
        {
            if (lua_rawequal(state, -2, i))
            {
                lua_pop(state, 1);
                goto next_outer;
            }
        }

>>>>>>> 06188da3
        {
            lua_pushvalue(state, -2);
            lua_swap(state);
            lua_settable(state, dest);
        }
<<<<<<< HEAD
=======

    next_outer:;
>>>>>>> 06188da3
    }
}

/**
 * Method: assign data between objects.
 */
static int meta_assign(lua_State *state)
{
    int argc = lua_gettop(state);

    if (argc != 2)
        luaL_error(state, "Usage: target:assign(src) or df.assign(target,src)");

    if (!lua_istable(state, 2))
    {
        type_identity *id1, *id2;
        check_type_compatible(state, 1, 2, &id1, &id2, "df.assign()", false, false);

        if (!id1->copy(get_object_ref(state, 1), get_object_ref(state, 2)))
            luaL_error(state, "No copy support for %s", id1->getFullName().c_str());
    }
    else
    {
        type_identity *id = get_object_identity(state, 1, "df.assign()", false);

<<<<<<< HEAD
        if (id->isContainer())
        {
            lua_pushstring(state, "resize");
            int resize_str = lua_gettop(state);

            lua_dup(state);
            lua_rawget(state, 2);

            if (lua_isnil(state,-1))
            {
                /*
                 * nil or missing resize field => 1-based lua array
                 */
                int size = lua_objlen(state, 2);

                lua_pop(state, 1);
                invoke_resize(state, 1, size);

                for (int i = 1; i <= size; i++)
                {
                    lua_pushinteger(state, i-1);
                    lua_rawgeti(state, 2, i);
                    lua_settable(state, 1);
                }
            }
            else
            {
                if (lua_isboolean(state, -1))
                {
                    // resize=false => just assign
                    // resize=true => find the largest index
                    if (lua_toboolean(state, -1))
                    {
                        lua_Integer size = 0;

                        lua_pushnil(state);
                        while (lua_next(state, 2))
                        {
                            lua_pop(state, 1);
                            if (lua_isnumber(state,-1))
                                size = std::max(size, lua_tointeger(state,-1)+1);
                        }

                        invoke_resize(state, 1, size);
                    }
                }
                else
                {
                    // otherwise, must be an explicit number
                    if (!lua_isnumber(state,-1))
                        luaL_error(state, "Invalid container.resize value in df.assign()");

                    invoke_resize(state, 1, lua_tointeger(state, -1));
                }

                lua_pop(state, 1);
                copy_table(state, 1, 2, resize_str);
            }
        }
        else
        {
            lua_pushstring(state, "new");
            copy_table(state, 1, 2, lua_gettop(state));
=======
        int base = lua_gettop(state);

        // x:assign{ assign = foo } => x:assign(foo)
        bool has_assign = false;

        lua_pushstring(state, "assign");
        lua_dup(state);
        lua_rawget(state, 2);

        if (!lua_isnil(state,-1))
        {
            has_assign = true;
            lua_getfield(state, LUA_REGISTRYINDEX, DFHACK_ASSIGN_NAME);
            lua_pushvalue(state, 1);
            lua_pushvalue(state, base+2);
            lua_call(state, 2, 0);
        }

        lua_pop(state, 1);

        // new is used by autovivification and should be skipped
        lua_pushstring(state, "new");

        if (id->isContainer())
        {
            // check resize field
            lua_pushstring(state, "resize");
            lua_dup(state);
            lua_rawget(state, 2);

            if (lua_isnil(state,-1) && !has_assign)
            {
                /*
                 * no assign && nil or missing resize field => 1-based lua array
                 */
                int size = lua_objlen(state, 2);

                lua_pop(state, 1);
                invoke_resize(state, 1, size);

                for (int i = 1; i <= size; i++)
                {
                    lua_pushinteger(state, i-1);
                    lua_rawgeti(state, 2, i);
                    lua_settable(state, 1);
                }
            }
            else
            {
                if (lua_isboolean(state, -1) || lua_isnil(state, -1))
                {
                    // resize=false => just assign
                    // resize=true => find the largest index
                    if (lua_toboolean(state, -1))
                    {
                        lua_Integer size = 0;

                        lua_pushnil(state);
                        while (lua_next(state, 2))
                        {
                            lua_pop(state, 1);
                            if (lua_isnumber(state,-1))
                                size = std::max(size, lua_tointeger(state,-1)+1);
                        }

                        invoke_resize(state, 1, size);
                    }
                }
                else
                {
                    // otherwise, must be an explicit number
                    if (!lua_isnumber(state,-1))
                        luaL_error(state, "Invalid container.resize value in df.assign()");

                    invoke_resize(state, 1, lua_tointeger(state, -1));
                }

                lua_pop(state, 1);
                copy_table(state, 1, 2, base);
            }
        }
        else
        {

            copy_table(state, 1, 2, base);
>>>>>>> 06188da3
        }
    }

    return 0;
}

/**
 * Method: deallocation for DF object references.
 */
static int meta_delete(lua_State *state)
{
    int argc = lua_gettop(state);

    if (argc != 1)
        luaL_error(state, "Usage: object:delete() or df.delete(object)");

    if (lua_isnil(state, 1))
    {
        lua_pushboolean(state, true);
        return 1;
    }

    type_identity *id = get_object_identity(state, 1, "df.delete()", false);

    bool ok = id->destroy(get_object_ref(state, 1));

    lua_pushboolean(state, ok);
    return 1;
}

/**
 * Verify that the object is a DF ref with UPVAL_METATABLE.
 * If everything ok, extract the address.
 */
uint8_t *LuaWrapper::get_object_addr(lua_State *state, int obj, int field, const char *mode)
{
    if (!lua_isuserdata(state, obj) ||
        !lua_getmetatable(state, obj))
        field_error(state, field, "invalid object", mode);

    if (!lua_rawequal(state, -1, UPVAL_METATABLE))
        field_error(state, field, "invalid object metatable", mode);

    lua_pop(state, 1);

    return (uint8_t*)get_object_ref(state, obj);
}

/**
 * Metamethod: represent a type node as string.
 */
static int meta_type_tostring(lua_State *state)
{
    if (!lua_getmetatable(state, 1))
        return 0;

    lua_getfield(state, -1, "__metatable");
    const char *cname = lua_tostring(state, -1);

    lua_pushstring(state, stl_sprintf("<type: %s>", cname).c_str());
    return 1;
}

/**
 * Metamethod: represent a DF object reference as string.
 */
static int meta_ptr_tostring(lua_State *state)
{
    uint8_t *ptr = get_object_addr(state, 1, 0, "access");

    lua_getfield(state, UPVAL_METATABLE, "__metatable");
    const char *cname = lua_tostring(state, -1);

    lua_pushstring(state, stl_sprintf("<%s: 0x%08x>", cname, (unsigned)ptr).c_str());
    return 1;
}

/**
 * Metamethod: __index for enum.attrs
 */
static int meta_enum_attr_index(lua_State *state)
{
    if (!lua_isnumber(state, 2))
        lua_rawget(state, UPVAL_FIELDTABLE);
    if (!lua_isnumber(state, 2))
        luaL_error(state, "Invalid index in enum.attrs[]");

    auto id = (enum_identity*)lua_touserdata(state, lua_upvalueindex(2));

    int64_t idx = lua_tonumber(state, 2);
    if (idx < id->getFirstItem() || idx > id->getLastItem())
        idx = id->getLastItem()+1;
    idx -= id->getFirstItem();

    uint8_t *ptr = (uint8_t*)id->getAttrs();
    auto atype = id->getAttrType();

    push_object_internal(state, atype, ptr + unsigned(atype->byte_size()*idx));
    return 1;
}

/**
 * Make a metatable with most common fields, and an empty table for UPVAL_FIELDTABLE.
 */
void LuaWrapper::MakeMetatable(lua_State *state, type_identity *type, const char *kind)
{
    int base = lua_gettop(state);
    lua_newtable(state); // metatable

    lua_pushstring(state, type->getFullName().c_str());
    lua_setfield(state, base+1, "__metatable");

    lua_pushlightuserdata(state, type);
    lua_setfield(state, base+1, "_identity");

    LookupInTable(state, type, DFHACK_TYPEID_TABLE_NAME);
    if (lua_isnil(state, -1))
    {
        // Copy the string from __metatable if no real type
        lua_pop(state, 1);
        lua_getfield(state, base+1, "__metatable");
    }
    lua_setfield(state, base+1, "_type");

    lua_pushstring(state, kind);
    lua_setfield(state, base+1, "_kind");

    lua_newtable(state); // fieldtable
}

/**
 * Enable a metafield by injecting an entry into a UPVAL_FIELDTABLE.
 */
void LuaWrapper::EnableMetaField(lua_State *state, int ftable_idx, const char *name, void *id)
{
    lua_pushlightuserdata(state, id);
    lua_setfield(state, ftable_idx, name);
}

/**
 * Set metatable properties common to all actual DF object references.
 */
void LuaWrapper::SetPtrMethods(lua_State *state, int meta_idx, int read_idx)
{
    lua_getfield(state, LUA_REGISTRYINDEX, DFHACK_COMPARE_NAME);
    lua_setfield(state, meta_idx, "__eq");

    lua_getfield(state, LUA_REGISTRYINDEX, DFHACK_TYPETABLE_NAME);
    lua_pushvalue(state, meta_idx);
    lua_pushcclosure(state, meta_ptr_tostring, 2);
    lua_setfield(state, meta_idx, "__tostring");

    EnableMetaField(state, read_idx, "_type");
    EnableMetaField(state, read_idx, "_kind");

    EnableMetaField(state, read_idx, "_field");

    lua_getfield(state, LUA_REGISTRYINDEX, DFHACK_SIZEOF_NAME);
    lua_setfield(state, meta_idx, "sizeof");
    EnableMetaField(state, read_idx, "sizeof");

    lua_getfield(state, LUA_REGISTRYINDEX, DFHACK_NEW_NAME);
    lua_setfield(state, meta_idx, "new");
    EnableMetaField(state, read_idx, "new");

    lua_getfield(state, LUA_REGISTRYINDEX, DFHACK_DELETE_NAME);
    lua_setfield(state, meta_idx, "delete");
    EnableMetaField(state, read_idx, "delete");

    lua_getfield(state, LUA_REGISTRYINDEX, DFHACK_ASSIGN_NAME);
    lua_setfield(state, meta_idx, "assign");
    EnableMetaField(state, read_idx, "assign");

    lua_getfield(state, LUA_REGISTRYINDEX, DFHACK_DISPLACE_NAME);
    lua_setfield(state, meta_idx, "_displace");
    EnableMetaField(state, read_idx, "_displace");
}

/**
 * Add a struct-style (3 upvalues) metamethod to the metatable.
 */
void LuaWrapper::SetStructMethod(lua_State *state, int meta_idx, int ftable_idx,
                                 lua_CFunction function, const char *name)
{
    lua_getfield(state, LUA_REGISTRYINDEX, DFHACK_TYPETABLE_NAME);
    lua_pushvalue(state, meta_idx);
    lua_pushvalue(state, ftable_idx);
    lua_pushcclosure(state, function, 3);
    lua_setfield(state, meta_idx, name);
}

/**
 * Add a 6 upvalue metamethod to the metatable.
 */
void LuaWrapper::SetContainerMethod(lua_State *state, int meta_idx, int ftable_idx,
                                    lua_CFunction function, const char *name,
                                    type_identity *container, type_identity *item, int count)
{
    lua_getfield(state, LUA_REGISTRYINDEX, DFHACK_TYPETABLE_NAME);
    lua_pushvalue(state, meta_idx);
    lua_pushvalue(state, ftable_idx);

    lua_pushlightuserdata(state, container);
    lua_pushlightuserdata(state, item);
    if (count < 0)
        lua_pushnil(state);
    else
        lua_pushinteger(state, count);

    lua_pushcclosure(state, function, 6);
    lua_setfield(state, meta_idx, name);
}

/**
 * If ienum refers to a valid enum, attach its keys to UPVAL_FIELDTABLE,
 * and the enum itself to the _enum metafield.
 */
void LuaWrapper::AttachEnumKeys(lua_State *state, int meta_idx, int ftable_idx, type_identity *ienum)
{
    LookupInTable(state, ienum, DFHACK_ENUM_TABLE_NAME);

    if (!lua_isnil(state, -1))
    {
        lua_newtable(state);
        lua_swap(state);
        lua_setfield(state, -2, "__index");
        lua_setmetatable(state, ftable_idx);
    }
    else
        lua_pop(state, 1);

    LookupInTable(state, ienum, DFHACK_TYPEID_TABLE_NAME);
    lua_setfield(state, meta_idx, "_enum");

    EnableMetaField(state, ftable_idx, "_enum");
}

static void BuildTypeMetatable(lua_State *state, type_identity *type)
{
    type->build_metatable(state);

    lua_pop(state, 1);

    SaveTypeInfo(state, type);
}

/*
 * Recursive walk of scopes to construct the df... tree.
 */

static void RenderTypeChildren(lua_State *state, const std::vector<compound_identity*> &children);

static void AssociateId(lua_State *state, int table, int val, const char *name)
{
    lua_pushinteger(state, val);
    lua_pushstring(state, name);
    lua_dup(state);
    lua_pushinteger(state, val);

    lua_rawset(state, table);
    lua_rawset(state, table);
}

static void FillEnumKeys(lua_State *state, int ftable, enum_identity *eid)
{
    const char *const *keys = eid->getKeys();

    // Create a new table attached to ftable as __index
    lua_newtable(state);

    lua_dup(state);
    lua_setmetatable(state, ftable);

    int base = lua_gettop(state);

    lua_newtable(state);

    // For enums, set mapping between keys and values
    for (int64_t i = eid->getFirstItem(), j = 0; i <= eid->getLastItem(); i++, j++)
    {
        if (keys[j])
            AssociateId(state, base+1, i, keys[j]);
    }

    if (eid->getFirstItem() <= eid->getLastItem())
    {
        lua_pushinteger(state, eid->getFirstItem());
        lua_setfield(state, base+1, "_first_item");

        lua_pushinteger(state, eid->getLastItem());
        lua_setfield(state, base+1, "_last_item");
    }

    SaveInTable(state, eid, DFHACK_ENUM_TABLE_NAME);

    // Add an attribute table if any
    if (eid->getAttrs())
    {
        lua_getfield(state, LUA_REGISTRYINDEX, DFHACK_TYPETABLE_NAME);
        lua_pushlightuserdata(state, eid);
        lua_pushvalue(state, base+1);
        lua_pushcclosure(state, meta_enum_attr_index, 3);

        freeze_table(state, false, (eid->getFullName()+".attrs").c_str());
        lua_setfield(state, ftable, "attrs");
    }

    lua_setfield(state, base, "__index");
    lua_pop(state, 1);
}

static void FillBitfieldKeys(lua_State *state, int ftable, bitfield_identity *eid)
{
    auto bits = eid->getBits();

    for (int i = 0; i < eid->getNumBits(); i++)
    {
        if (bits[i].name)
            AssociateId(state, ftable, i, bits[i].name);
        if (bits[i].size > 1)
            i += bits[i].size-1;
    }

    lua_pushinteger(state, 0);
    lua_setfield(state, ftable, "_first_item");

    lua_pushinteger(state, eid->getNumBits()-1);
    lua_setfield(state, ftable, "_last_item");

    SaveInTable(state, eid, DFHACK_ENUM_TABLE_NAME);
}

static void RenderType(lua_State *state, compound_identity *node)
{
    assert(node->getName());
    std::string name = node->getFullName();

    int base = lua_gettop(state);

    lua_newtable(state);
    if (!lua_checkstack(state, 20))
        return;

    SaveInTable(state, node, DFHACK_TYPEID_TABLE_NAME);

    // metatable
    lua_newtable(state);

    lua_dup(state);
    lua_setmetatable(state, base+1);

    lua_pushstring(state, name.c_str());
    lua_setfield(state, base+2, "__metatable");

    lua_getfield(state, LUA_REGISTRYINDEX, DFHACK_TYPE_TOSTRING_NAME);
    lua_setfield(state, base+2, "__tostring");

    lua_pushlightuserdata(state, node);
    lua_setfield(state, base+2, "_identity");

    // inner table
    lua_newtable(state);

    lua_dup(state);
    lua_setfield(state, base+2, "__index");

    int ftable = base+3;

    switch (node->type())
    {
    case IDTYPE_STRUCT:
        lua_pushstring(state, "struct-type");
        lua_setfield(state, ftable, "_kind");
        IndexStatics(state, base+2, base+3, (struct_identity*)node);
        break;

    case IDTYPE_CLASS:
        lua_pushstring(state, "class-type");
        lua_setfield(state, ftable, "_kind");
        IndexStatics(state, base+2, base+3, (struct_identity*)node);
        break;

    case IDTYPE_ENUM:
        lua_pushstring(state, "enum-type");
        lua_setfield(state, ftable, "_kind");
        FillEnumKeys(state, ftable, (enum_identity*)node);
        break;

    case IDTYPE_BITFIELD:
        lua_pushstring(state, "bitfield-type");
        lua_setfield(state, ftable, "_kind");
        FillBitfieldKeys(state, ftable, (bitfield_identity*)node);
        break;

    case IDTYPE_GLOBAL:
        {
            RenderTypeChildren(state, node->getScopeChildren());

            BuildTypeMetatable(state, node);

            lua_dup(state);
            lua_setmetatable(state, base+3);

            lua_getfield(state, -1, "__newindex");
            lua_setfield(state, base+2, "__newindex");

            lua_pop(state, 3);
            return;
        }

    default:
        break;
    }

    RenderTypeChildren(state, node->getScopeChildren());

    lua_getfield(state, LUA_REGISTRYINDEX, DFHACK_SIZEOF_NAME);
    lua_setfield(state, ftable, "sizeof");

    lua_getfield(state, LUA_REGISTRYINDEX, DFHACK_NEW_NAME);
    lua_setfield(state, ftable, "new");

    lua_pop(state, 2);
}

static void RenderTypeChildren(lua_State *state, const std::vector<compound_identity*> &children)
{
    for (size_t i = 0; i < children.size(); i++)
    {
        RenderType(state, children[i]);
        lua_pushstring(state, children[i]->getName());
        lua_swap(state);
        lua_rawset(state, -3);
    }
}

static void DoAttach(lua_State *state)
{
    int base = lua_gettop(state);

    lua_newtable(state);
    lua_setfield(state, LUA_REGISTRYINDEX, DFHACK_PTR_IDTABLE_NAME);

    lua_newtable(state);
    lua_setfield(state, LUA_REGISTRYINDEX, DFHACK_TYPEID_TABLE_NAME);

    lua_newtable(state);
    lua_setfield(state, LUA_REGISTRYINDEX, DFHACK_ENUM_TABLE_NAME);

    lua_pushcfunction(state, change_error);
    lua_setfield(state, LUA_REGISTRYINDEX, DFHACK_CHANGEERROR_NAME);

    lua_pushcfunction(state, meta_ptr_compare);
    lua_setfield(state, LUA_REGISTRYINDEX, DFHACK_COMPARE_NAME);

    lua_pushcfunction(state, meta_type_tostring);
    lua_setfield(state, LUA_REGISTRYINDEX, DFHACK_TYPE_TOSTRING_NAME);

    lua_getfield(state, LUA_REGISTRYINDEX, DFHACK_TYPETABLE_NAME);
    lua_pushcclosure(state, meta_sizeof, 1);
    lua_setfield(state, LUA_REGISTRYINDEX, DFHACK_SIZEOF_NAME);

    lua_getfield(state, LUA_REGISTRYINDEX, DFHACK_TYPETABLE_NAME);
    lua_pushcclosure(state, meta_displace, 1);
    lua_setfield(state, LUA_REGISTRYINDEX, DFHACK_DISPLACE_NAME);

    lua_getfield(state, LUA_REGISTRYINDEX, DFHACK_TYPETABLE_NAME);
    lua_pushcclosure(state, meta_new, 1);
    lua_setfield(state, LUA_REGISTRYINDEX, DFHACK_NEW_NAME);

    lua_getfield(state, LUA_REGISTRYINDEX, DFHACK_TYPETABLE_NAME);
    lua_pushcclosure(state, meta_assign, 1);
    lua_setfield(state, LUA_REGISTRYINDEX, DFHACK_ASSIGN_NAME);

    lua_getfield(state, LUA_REGISTRYINDEX, DFHACK_TYPETABLE_NAME);
    lua_pushcclosure(state, meta_delete, 1);
    lua_setfield(state, LUA_REGISTRYINDEX, DFHACK_DELETE_NAME);

    luaL_register(state, "df", no_functions);

    {
        // Assign df a metatable with read-only contents
        lua_newtable(state);

        // Render the type structure
        RenderTypeChildren(state, compound_identity::getTopScope());

        lua_getfield(state, LUA_REGISTRYINDEX, DFHACK_SIZEOF_NAME);
        lua_setfield(state, -2, "sizeof");
        lua_getfield(state, LUA_REGISTRYINDEX, DFHACK_NEW_NAME);
        lua_setfield(state, -2, "new");
        lua_getfield(state, LUA_REGISTRYINDEX, DFHACK_DELETE_NAME);
        lua_setfield(state, -2, "delete");
        lua_getfield(state, LUA_REGISTRYINDEX, DFHACK_DISPLACE_NAME);
        lua_setfield(state, -2, "_displace");
        lua_getfield(state, LUA_REGISTRYINDEX, DFHACK_ASSIGN_NAME);
        lua_setfield(state, -2, "assign");

        freeze_table(state, true, "df");
        lua_remove(state, -2);
        lua_setmetatable(state, -2);
    }

    lua_pop(state, 1);
}

/**
 * Initialize access to DF objects from the interpreter
 * context, unless it has already been done.
 */
void DFHack::AttachDFGlobals(lua_State *state)
{
    if (luaL_newmetatable(state, DFHACK_TYPETABLE_NAME))
        DoAttach(state);

    lua_pop(state, 1);
}<|MERGE_RESOLUTION|>--- conflicted
+++ resolved
@@ -1,4 +1,4 @@
-/*
+﻿/*
 https://github.com/peterix/dfhack
 Copyright (c) 2009-2011 Petr Mrázek (peterix@gmail.com)
 
@@ -616,26 +616,16 @@
     lua_call(state, 2, 0);
 }
 
-<<<<<<< HEAD
-static void copy_table(lua_State *state, int dest, int src, int skipkey)
-{
-=======
 static void copy_table(lua_State *state, int dest, int src, int skipbase)
 {
     // stack: (skipbase) skipkey skipkey |
 
     int top = lua_gettop(state);
 
->>>>>>> 06188da3
     lua_pushnil(state);
 
     while (lua_next(state, src))
     {
-<<<<<<< HEAD
-        if (lua_equal(state, -2, skipkey))
-            lua_pop(state, 1);
-        else
-=======
         for (int i = skipbase+1; i <= top; i++)
         {
             if (lua_rawequal(state, -2, i))
@@ -645,17 +635,13 @@
             }
         }
 
->>>>>>> 06188da3
         {
             lua_pushvalue(state, -2);
             lua_swap(state);
             lua_settable(state, dest);
         }
-<<<<<<< HEAD
-=======
 
     next_outer:;
->>>>>>> 06188da3
     }
 }
 
@@ -681,71 +667,6 @@
     {
         type_identity *id = get_object_identity(state, 1, "df.assign()", false);
 
-<<<<<<< HEAD
-        if (id->isContainer())
-        {
-            lua_pushstring(state, "resize");
-            int resize_str = lua_gettop(state);
-
-            lua_dup(state);
-            lua_rawget(state, 2);
-
-            if (lua_isnil(state,-1))
-            {
-                /*
-                 * nil or missing resize field => 1-based lua array
-                 */
-                int size = lua_objlen(state, 2);
-
-                lua_pop(state, 1);
-                invoke_resize(state, 1, size);
-
-                for (int i = 1; i <= size; i++)
-                {
-                    lua_pushinteger(state, i-1);
-                    lua_rawgeti(state, 2, i);
-                    lua_settable(state, 1);
-                }
-            }
-            else
-            {
-                if (lua_isboolean(state, -1))
-                {
-                    // resize=false => just assign
-                    // resize=true => find the largest index
-                    if (lua_toboolean(state, -1))
-                    {
-                        lua_Integer size = 0;
-
-                        lua_pushnil(state);
-                        while (lua_next(state, 2))
-                        {
-                            lua_pop(state, 1);
-                            if (lua_isnumber(state,-1))
-                                size = std::max(size, lua_tointeger(state,-1)+1);
-                        }
-
-                        invoke_resize(state, 1, size);
-                    }
-                }
-                else
-                {
-                    // otherwise, must be an explicit number
-                    if (!lua_isnumber(state,-1))
-                        luaL_error(state, "Invalid container.resize value in df.assign()");
-
-                    invoke_resize(state, 1, lua_tointeger(state, -1));
-                }
-
-                lua_pop(state, 1);
-                copy_table(state, 1, 2, resize_str);
-            }
-        }
-        else
-        {
-            lua_pushstring(state, "new");
-            copy_table(state, 1, 2, lua_gettop(state));
-=======
         int base = lua_gettop(state);
 
         // x:assign{ assign = foo } => x:assign(foo)
@@ -831,7 +752,6 @@
         {
 
             copy_table(state, 1, 2, base);
->>>>>>> 06188da3
         }
     }
 
