coord(const coord2d &c, uint16_t _z) : x(c.x), y(c.y), z(_z) {}
coord(uint16_t _x, uint16_t _y, uint16_t _z) : x(_x), y(_y), z(_z) {}

operator coord2d() const { return coord2d(x,y); }

<<<<<<< HEAD
bool isValid() const { return z >= 0; }
=======
std::size_t operator()() const {
    size_t r = 17;
    const size_t m = 65537;
    r = m*(r+x);
    r = m*(r+y);
    r = m*(r+z);
    return r;
}

bool isValid() const { return x >= 0; }
>>>>>>> 33520e43
void clear() { x = y = z = -30000; }

bool operator==(const coord &other) const
{
    return (x == other.x) && (y == other.y) && (z == other.z);
}
bool operator!=(const coord &other) const
{
    return (x != other.x) || (y != other.y) || (z != other.z);
}

bool operator<(const coord &other) const
{
    if (x != other.x) return (x < other.x);
    if (y != other.y) return (y < other.y);
    return z < other.z;
}

coord operator+(const coord &other) const
{
    return coord(x + other.x, y + other.y, z + other.z);
}
coord operator-(const coord &other) const
{
    return coord(x - other.x, y - other.y, z - other.z);
}

coord operator/(int number) const
{
    return coord((x < 0 ? x - number : x)/number, (y < 0 ? y - number : y)/number, z);
}
coord operator*(int number) const
{
    return coord(x*number, y*number, z);
}
coord operator%(int number) const
{
    return coord((x+number)%number, (y+number)%number, z);
}

coord operator-(int number) const
{
    return coord(x,y,z-number);
}
coord operator+(int number) const
{
    return coord(x,y,z+number);
}<|MERGE_RESOLUTION|>--- conflicted
+++ resolved
@@ -3,9 +3,6 @@
 
 operator coord2d() const { return coord2d(x,y); }
 
-<<<<<<< HEAD
-bool isValid() const { return z >= 0; }
-=======
 std::size_t operator()() const {
     size_t r = 17;
     const size_t m = 65537;
@@ -16,7 +13,6 @@
 }
 
 bool isValid() const { return x >= 0; }
->>>>>>> 33520e43
 void clear() { x = y = z = -30000; }
 
 bool operator==(const coord &other) const
