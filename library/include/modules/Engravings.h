--- conflicted
+++ resolved
@@ -59,10 +59,7 @@
 DFHACK_EXPORT bool isValid();
 DFHACK_EXPORT uint32_t getCount();
 DFHACK_EXPORT bool copyEngraving (const int32_t index, t_engraving &out);
-<<<<<<< HEAD
-=======
 DFHACK_EXPORT df::engraving * getEngraving (const int32_t index);
->>>>>>> 1d7ed144
 }
 }
 }
