--- conflicted
+++ resolved
@@ -295,43 +295,20 @@
 
 command_result Core::runCommand(color_ostream &out, const std::string &command)
 {
-<<<<<<< HEAD
-	//fprintf(stderr,"Inside runCommand");
-	//fprintf(stderr," with command %s\n",command.c_str());
     if (!command.empty())
     {
-		//fprintf(stderr,"Command is not empty, tokenizing\n");
         vector <string> parts;
         Core::cheap_tokenise(command,parts);
-		//fprintf(stderr,"Tokenized, got %d parts\n",parts.size());
-=======
-    if (!command.empty())
-    {
-        vector <string> parts;
-        Core::cheap_tokenise(command,parts);
->>>>>>> 55468392
         if(parts.size() == 0)
             return CR_NOT_IMPLEMENTED;
 
         string first = parts[0];
-<<<<<<< HEAD
-		//fprintf(stderr,"Erasing beginning\n");
         parts.erase(parts.begin());
-        
-		//fprintf(stderr,"I think we're about there\n");
-=======
-        parts.erase(parts.begin());
->>>>>>> 55468392
 
         if (first[0] == '#')
             return CR_OK;
 
         cerr << "Invoking: " << command << endl;
-<<<<<<< HEAD
-
-		//fprintf(stderr,"Returning with the next recursion\n");
-=======
->>>>>>> 55468392
         return runCommand(out, first, parts);
     }
     else
@@ -720,7 +697,7 @@
     {
         string command = "";
         int ret = con.lineedit("[DFHack]# ",command, main_history);
-        //fprintf(stderr,"Command: [%s]\n",command.c_str());
+        fprintf(stderr,"Command: [%s]\n",command.c_str());
         if(ret == -2)
         {
             cerr << "Console is shutting down properly." << endl;
@@ -734,13 +711,13 @@
         else if(ret)
         {
             // a proper, non-empty command was entered
-			//fprintf(stderr,"Adding command to history\n");
+			fprintf(stderr,"Adding command to history\n");
             main_history.add(command);
-			//fprintf(stderr,"Saving history\n");
+			fprintf(stderr,"Saving history\n");
             main_history.save("dfhack.history");
         }
         
-		//fprintf(stderr,"Running command\n");
+		fprintf(stderr,"Running command\n");
 
         auto rv = core->runCommand(con, command);
 
