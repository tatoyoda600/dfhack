--- conflicted
+++ resolved
@@ -215,16 +215,12 @@
     if (game->main_interface.view_sheets.open) {
         newFocusString = baseFocus;
         newFocusString += "/ViewSheets";
-<<<<<<< HEAD
         newFocusString += '/' + enum_item_key(game->main_interface.view_sheets.active_sheet);
-=======
-        newFocusString += "/" + enum_item_key(game->main_interface.view_sheets.active_sheet);
         if (game->main_interface.view_sheets.active_sheet == df::view_sheet_type::BUILDING) {
             auto bld = df::building::find(game->main_interface.view_sheets.viewing_bldid);
             if (bld)
                 newFocusString += '/' + enum_item_key(bld->getType());
         }
->>>>>>> c7b24e4c
         focusStrings.push_back(newFocusString);
     }
 
