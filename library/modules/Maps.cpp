--- conflicted
+++ resolved
@@ -253,17 +253,6 @@
         blk->flags.bits.update_liquid_twice = true;
     }
 
-<<<<<<< HEAD
-    //auto z_flags = world->map.z_level_flags;
-    //int z_level = blk->map_pos.z;
-
-    //if (z_flags && z_level >= 0 && z_level < world->map.z_count_block)
-    //{
-    //    z_flags += z_level;
-    //    z_flags->bits.update = true;
-    //    z_flags->bits.update_twice = true;
-    //}
-=======
     auto z_flags = world->map_extras.z_level_flags;
     int z_level = blk->map_pos.z;
 
@@ -273,7 +262,6 @@
         z_flags->bits.update = true;
         z_flags->bits.update_twice = true;
     }
->>>>>>> eb404202
 }
 
 df::flow_info *Maps::spawnFlow(df::coord pos, df::flow_type type, int mat_type, int mat_index, int density)
