/*
https://github.com/peterix/dfhack
Copyright (c) 2009-2012 Petr Mrázek (peterix@gmail.com)

This software is provided 'as-is', without any express or implied
warranty. In no event will the authors be held liable for any
damages arising from the use of this software.

Permission is granted to anyone to use this software for any
purpose, including commercial applications, and to alter it and
redistribute it freely, subject to the following restrictions:

1. The origin of this software must not be misrepresented; you must
not claim that you wrote the original software. If you use this
software in a product, an acknowledgment in the product documentation
would be appreciated but is not required.

2. Altered source versions must be plainly marked as such, and
must not be misrepresented as being the original software.

3. This notice may not be removed or altered from any source
distribution.
*/


#include "Internal.h"

#include <string>
#include <vector>
#include <map>
#include <cassert>
using namespace std;

#include "Core.h"
#include "Error.h"
#include "PluginManager.h"
#include "MiscUtils.h"
#include "Types.h"

#include "modules/Job.h"
#include "modules/Materials.h"
#include "modules/Items.h"

#include "DataDefs.h"
#include "df/world.h"
#include "df/ui.h"
#include "df/job.h"
#include "df/job_item.h"
#include "df/job_list_link.h"
#include "df/specific_ref.h"
#include "df/general_ref.h"
#include "df/general_ref_unit_workerst.h"
#include "df/general_ref_building_holderst.h"

using namespace DFHack;
using namespace df::enums;

df::job *DFHack::Job::cloneJobStruct(df::job *job, bool keepWorkerData)
{
    CHECK_NULL_POINTER(job);

    df::job *pnew = new df::job(*job);

    // Clean out transient fields
    pnew->flags.whole = 0;
    pnew->flags.bits.repeat = job->flags.bits.repeat;
    pnew->flags.bits.suspend = job->flags.bits.suspend;

    pnew->list_link = NULL;
    pnew->completion_timer = -1;
    pnew->items.clear();
    pnew->specific_refs.clear();

    // Clone refs
    for (int i = pnew->general_refs.size()-1; i >= 0; i--)
    {
        df::general_ref *ref = pnew->general_refs[i];

<<<<<<< HEAD
        if (!keepWorkerData && virtual_cast<df::general_ref_unit_workerst>(ref))
            vector_erase_at(pnew->references, i);
=======
        if (virtual_cast<df::general_ref_unit>(ref))
            vector_erase_at(pnew->general_refs, i);
>>>>>>> bb3a491d
        else
            pnew->general_refs[i] = ref->clone();
    }

    // Clone items
    for (int i = pnew->job_items.size()-1; i >= 0; i--)
        pnew->job_items[i] = new df::job_item(*pnew->job_items[i]);

    return pnew;
}

void DFHack::Job::deleteJobStruct(df::job *job)
{
    if (!job)
        return;

    // Only allow free-floating job structs
    assert(!job->list_link && job->items.empty() && job->specific_refs.empty());

    for (int i = job->general_refs.size()-1; i >= 0; i--)
        delete job->general_refs[i];

    for (int i = job->job_items.size()-1; i >= 0; i--)
        delete job->job_items[i];

    delete job;
}

#define CMP(field) (a.field == b.field)

bool DFHack::operator== (const df::job_item &a, const df::job_item &b)
{
    CHECK_NULL_POINTER(&a);
    CHECK_NULL_POINTER(&b);

    if (!(CMP(item_type) && CMP(item_subtype) &&
          CMP(mat_type) && CMP(mat_index) &&
          CMP(flags1.whole) && CMP(quantity) && CMP(vector_id) &&
          CMP(flags2.whole) && CMP(flags3.whole) &&
          CMP(metal_ore) && CMP(reaction_class) &&
          CMP(has_material_reaction_product) &&
          CMP(min_dimension) && CMP(reagent_index) &&
          CMP(reaction_id) && CMP(has_tool_use) &&
          CMP(contains.size())))
        return false;

    for (int i = a.contains.size()-1; i >= 0; i--)
        if (a.contains[i] != b.contains[i])
            return false;

    return true;
}

bool DFHack::operator== (const df::job &a, const df::job &b)
{
    CHECK_NULL_POINTER(&a);
    CHECK_NULL_POINTER(&b);

    if (!(CMP(job_type) && CMP(unk2) &&
          CMP(mat_type) && CMP(mat_index) &&
          CMP(item_subtype) && CMP(item_category.whole) &&
          CMP(hist_figure_id) && CMP(material_category.whole) &&
          CMP(reaction_name) && CMP(job_items.size())))
        return false;

    for (int i = a.job_items.size()-1; i >= 0; i--)
        if (!(*a.job_items[i] == *b.job_items[i]))
            return false;

    return true;
}

void DFHack::Job::printItemDetails(color_ostream &out, df::job_item *item, int idx)
{
    CHECK_NULL_POINTER(item);

    ItemTypeInfo info(item);
    out << "  Input Item " << (idx+1) << ": " << info.toString();

    if (item->quantity != 1)
        out << "; quantity=" << item->quantity;
    if (item->min_dimension >= 0)
        out << "; min_dimension=" << item->min_dimension;
    out << endl;

    MaterialInfo mat(item);
    if (mat.isValid() || item->metal_ore >= 0) {
        out << "    material: " << mat.toString();
        if (item->metal_ore >= 0)
            out << "; ore of " << MaterialInfo(0,item->metal_ore).toString();
        out << endl;
    }

    if (item->flags1.whole)
        out << "    flags1: " << bitfield_to_string(item->flags1) << endl;
    if (item->flags2.whole)
        out << "    flags2: " << bitfield_to_string(item->flags2) << endl;
    if (item->flags3.whole)
        out << "    flags3: " << bitfield_to_string(item->flags3) << endl;

    if (!item->reaction_class.empty())
        out << "    reaction class: " << item->reaction_class << endl;
    if (!item->has_material_reaction_product.empty())
        out << "    reaction product: " << item->has_material_reaction_product << endl;
    if (item->has_tool_use >= (df::tool_uses)0)
        out << "    tool use: " << ENUM_KEY_STR(tool_uses, item->has_tool_use) << endl;
}

void DFHack::Job::printJobDetails(color_ostream &out, df::job *job)
{
    CHECK_NULL_POINTER(job);

    out.color(job->flags.bits.suspend ? COLOR_DARKGREY : COLOR_GREY);
    out << "Job " << job->id << ": " << ENUM_KEY_STR(job_type,job->job_type);
    if (job->flags.whole)
           out << " (" << bitfield_to_string(job->flags) << ")";
    out << endl;
    out.reset_color();

    df::item_type itype = ENUM_ATTR(job_type, item, job->job_type);

    MaterialInfo mat(job);
    if (itype == item_type::FOOD)
        mat.decode(-1);

    if (mat.isValid() || job->material_category.whole)
    {
        out << "    material: " << mat.toString();
        if (job->material_category.whole)
            out << " (" << bitfield_to_string(job->material_category) << ")";
        out << endl;
    }

    if (job->item_subtype >= 0 || job->item_category.whole)
    {
        ItemTypeInfo iinfo(itype, job->item_subtype);

        out << "    item: " << iinfo.toString()
               << " (" << bitfield_to_string(job->item_category) << ")" << endl;
    }

    if (job->hist_figure_id >= 0)
        out << "    figure: " << job->hist_figure_id << endl;

    if (!job->reaction_name.empty())
        out << "    reaction: " << job->reaction_name << endl;

    for (size_t i = 0; i < job->job_items.size(); i++)
        printItemDetails(out, job->job_items[i], i);
}

df::general_ref *Job::getGeneralRef(df::job *job, df::general_ref_type type)
{
    CHECK_NULL_POINTER(job);

    return findRef(job->general_refs, type);
}

df::specific_ref *Job::getSpecificRef(df::job *job, df::specific_ref_type type)
{
    CHECK_NULL_POINTER(job);

    return findRef(job->specific_refs, type);
}

df::building *DFHack::Job::getHolder(df::job *job)
{
    CHECK_NULL_POINTER(job);

    for (size_t i = 0; i < job->general_refs.size(); i++)
    {
        VIRTUAL_CAST_VAR(ref, df::general_ref_building_holderst, job->general_refs[i]);
        if (ref)
            return ref->getBuilding();
    }

    return NULL;
}

df::unit *DFHack::Job::getWorker(df::job *job)
{
    CHECK_NULL_POINTER(job);

    for (size_t i = 0; i < job->general_refs.size(); i++)
    {
        VIRTUAL_CAST_VAR(ref, df::general_ref_unit_workerst, job->general_refs[i]);
        if (ref)
            return ref->getUnit();
    }

    return NULL;
}

void DFHack::Job::checkBuildingsNow()
{
    if (df::global::process_jobs)
        *df::global::process_jobs = true;
}

void DFHack::Job::checkDesignationsNow()
{
    if (df::global::process_dig)
        *df::global::process_dig = true;
}

bool DFHack::Job::linkIntoWorld(df::job *job, bool new_id)
{
    using df::global::world;
    using df::global::job_next_id;

    assert(!job->list_link);

    if (new_id) {
        job->id = (*job_next_id)++;

        job->list_link = new df::job_list_link();
        job->list_link->item = job;
        linked_list_append(&world->job_list, job->list_link);
        return true;
    } else {
        df::job_list_link *ins_pos = &world->job_list;
        while (ins_pos->next && ins_pos->next->item->id < job->id)
            ins_pos = ins_pos->next;

        if (ins_pos->next && ins_pos->next->item->id == job->id)
            return false;

        job->list_link = new df::job_list_link();
        job->list_link->item = job;
        linked_list_insert_after(ins_pos, job->list_link);
        return true;
    }
}

bool DFHack::Job::listNewlyCreated(std::vector<df::job*> *pvec, int *id_var)
{
    using df::global::world;
    using df::global::job_next_id;

    pvec->clear();

    if (!job_next_id || *job_next_id <= *id_var)
        return false;

    int old_id = *id_var;
    int cur_id = *job_next_id;

    *id_var = cur_id;

    pvec->reserve(std::min(20,cur_id - old_id));

    df::job_list_link *link = world->job_list.next;
    for (; link; link = link->next)
    {
        int id = link->item->id;
        if (id >= old_id)
            pvec->push_back(link->item);
    }

    return true;
}

bool DFHack::Job::attachJobItem(df::job *job, df::item *item,
                                df::job_item_ref::T_role role,
                                int filter_idx, int insert_idx)
{
    CHECK_NULL_POINTER(job);
    CHECK_NULL_POINTER(item);

    /*
     * Functionality 100% reverse-engineered from DF code.
     */

    if (role != df::job_item_ref::TargetContainer)
    {
        if (item->flags.bits.in_job)
            return false;

        item->flags.bits.in_job = true;
    }

    auto item_link = new df::specific_ref();
    item_link->type = specific_ref_type::JOB;
    item_link->job = job;
    item->specific_refs.push_back(item_link);

    auto job_link = new df::job_item_ref();
    job_link->item = item;
    job_link->role = role;
    job_link->job_item_idx = filter_idx;

    if (size_t(insert_idx) < job->items.size())
        vector_insert_at(job->items, insert_idx, job_link);
    else
        job->items.push_back(job_link);

    return true;
}

bool Job::isSuitableItem(df::job_item *item, df::item_type itype, int isubtype)
{
    CHECK_NULL_POINTER(item);

    if (itype == item_type::NONE)
        return true;

    ItemTypeInfo iinfo(itype, isubtype);
    MaterialInfo minfo(item);

    return iinfo.isValid() && iinfo.matches(*item, &minfo);
}

bool Job::isSuitableMaterial(df::job_item *item, int mat_type, int mat_index)
{
    CHECK_NULL_POINTER(item);

    if (mat_type == -1 && mat_index == -1)
        return true;

    ItemTypeInfo iinfo(item);
    MaterialInfo minfo(mat_type, mat_index);

    return minfo.isValid() && iinfo.matches(*item, &minfo);
}<|MERGE_RESOLUTION|>--- conflicted
+++ resolved
@@ -76,13 +76,8 @@
     {
         df::general_ref *ref = pnew->general_refs[i];
 
-<<<<<<< HEAD
         if (!keepWorkerData && virtual_cast<df::general_ref_unit_workerst>(ref))
-            vector_erase_at(pnew->references, i);
-=======
-        if (virtual_cast<df::general_ref_unit>(ref))
             vector_erase_at(pnew->general_refs, i);
->>>>>>> bb3a491d
         else
             pnew->general_refs[i] = ref->clone();
     }
